--- conflicted
+++ resolved
@@ -338,12 +338,7 @@
     struct MPOpts *opts = vo->opts;
     xinerama_x = xinerama_y = 0;
 #ifdef CONFIG_XINERAMA
-<<<<<<< HEAD
-    int screen = xinerama_screen;
-    if (screen >= -1 && XineramaIsActive(vo->x11->display))
-=======
-    if (xinerama_screen >= -1 && XineramaIsActive(mDisplay))
->>>>>>> 3517a9b7
+    if (xinerama_screen >= -1 && XineramaIsActive(vo->x11->display))
     {
         int screen = xinerama_screen;
         XineramaScreenInfo *screens;
