--- conflicted
+++ resolved
@@ -455,11 +455,7 @@
         bd_vk_key_e key = translate_nav_menu_action(action);
         if (key != BD_VK_NONE) {
             if (key == BD_VK_MOUSE_ACTIVATE)
-<<<<<<< HEAD
-                ev->mouse_in_button = bd_mouse_select(priv->bd, pts, 
-=======
                 ev->mouse_on_button = bd_mouse_select(priv->bd, pts, 
->>>>>>> dbeb1053
                                                       priv->mousex, 
                                                       priv->mousey);
             bd_user_input(priv->bd, pts, key);
@@ -473,11 +469,7 @@
     } case MP_NAV_CMD_MOUSE_POS:
         priv->mousex = ev->u.mouse_pos.x;
         priv->mousey = ev->u.mouse_pos.y;
-<<<<<<< HEAD
-        ev->mouse_in_button = bd_mouse_select(priv->bd, mp_time_us(), 
-=======
         ev->mouse_on_button = bd_mouse_select(priv->bd, mp_time_us(), 
->>>>>>> dbeb1053
                                               priv->mousex, 
                                               priv->mousey);
         break;
