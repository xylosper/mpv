--- conflicted
+++ resolved
@@ -37,6 +37,7 @@
 
 #include "mp_msg.h"
 #include "osdep/shmem.h"
+#include "osdep/timer.h"
 #include "network.h"
 #include "stream.h"
 #include "libmpdemux/demuxer.h"
@@ -490,16 +491,11 @@
 }
 
 int stream_check_interrupt(int time) {
-<<<<<<< HEAD
-    if(!stream_check_interrupt_cb) return 0;
-    return stream_check_interrupt_cb(stream_check_interrupt_ctx, time);
-=======
     if(!stream_check_interrupt_cb) {
         usec_sleep(time * 1000);
         return 0;
     }
-    return stream_check_interrupt_cb(time);
->>>>>>> a564c5a6
+    return stream_check_interrupt_cb(stream_check_interrupt_ctx, time);
 }
 
 /**
