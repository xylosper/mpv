--- conflicted
+++ resolved
@@ -80,11 +80,7 @@
             int x, y;
         } mouse_pos;
     } u;
-<<<<<<< HEAD
-    bool mouse_in_button;
-=======
     bool mouse_on_button;
->>>>>>> dbeb1053
 };
 
 #endif /* MPLAYER_STREAM_DVDNAV_H */