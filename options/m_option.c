/*
 * This file is part of mpv.
 *
 * mpv is free software; you can redistribute it and/or modify
 * it under the terms of the GNU General Public License as published by
 * the Free Software Foundation; either version 2 of the License, or
 * (at your option) any later version.
 *
 * mpv is distributed in the hope that it will be useful,
 * but WITHOUT ANY WARRANTY; without even the implied warranty of
 * MERCHANTABILITY or FITNESS FOR A PARTICULAR PURPOSE.  See the
 * GNU General Public License for more details.
 *
 * You should have received a copy of the GNU General Public License along
 * with mpv.  If not, see <http://www.gnu.org/licenses/>.
 */

/// \file
/// \ingroup Options

#include "config.h"

#include <stdlib.h>
#include <string.h>
#include <math.h>
#include <stdio.h>
#include <stdarg.h>
#include <limits.h>
#include <inttypes.h>
#include <unistd.h>
#include <assert.h>

#include <libavutil/common.h>
#include <libavutil/avstring.h>

#include "libmpv/client.h"
#include "player/client.h"

#include "talloc.h"
#include "common/common.h"
#include "common/msg.h"
#include "common/msg_control.h"
#include "misc/json.h"
#include "m_option.h"
#include "m_config.h"

#if HAVE_DOS_PATHS
#define OPTION_PATH_SEPARATOR ';'
#else
#define OPTION_PATH_SEPARATOR ':'
#endif

const char m_option_path_separator = OPTION_PATH_SEPARATOR;

char *m_option_strerror(int code)
{
    switch (code) {
    case M_OPT_UNKNOWN:
        return "option not found";
    case M_OPT_MISSING_PARAM:
        return "option requires parameter";
    case M_OPT_INVALID:
        return "option could not be parsed";
    case M_OPT_OUT_OF_RANGE:
        return "parameter is outside values allowed for option";
    case M_OPT_DISALLOW_PARAM:
        return "option doesn't take a parameter";
    case M_OPT_PARSER_ERR:
    default:
        return "parser error";
    }
}

int m_option_required_params(const m_option_t *opt)
{
    if (opt->type->flags & M_OPT_TYPE_OPTIONAL_PARAM)
        return 0;
    if (opt->type == &m_option_type_choice) {
        struct m_opt_choice_alternatives *alt;
        for (alt = opt->priv; alt->name; alt++) {
            if (strcmp(alt->name, "yes") == 0)
                return 0;
        }
    }
    return 1;
}

static const struct m_option *m_option_list_findb(const struct m_option *list,
                                                  struct bstr name)
{
    for (int i = 0; list[i].name; i++) {
        struct bstr lname = bstr0(list[i].name);
        if ((list[i].type->flags & M_OPT_TYPE_ALLOW_WILDCARD)
                && bstr_endswith0(lname, "*")) {
            lname.len--;
            if (bstrcmp(bstr_splice(name, 0, lname.len), lname) == 0)
                return &list[i];
        } else if (bstrcmp(lname, name) == 0)
            return &list[i];
    }
    return NULL;
}

const m_option_t *m_option_list_find(const m_option_t *list, const char *name)
{
    return m_option_list_findb(list, bstr0(name));
}

// Default function that just does a memcpy

static void copy_opt(const m_option_t *opt, void *dst, const void *src)
{
    if (dst && src)
        memcpy(dst, src, opt->type->size);
}

// Flag

#define VAL(x) (*(int *)(x))

static int clamp_flag(const m_option_t *opt, void *val)
{
    if (VAL(val) == 0 || VAL(val) == 1)
        return 0;
    VAL(val) = 0;
    return M_OPT_OUT_OF_RANGE;
}

static int parse_flag(struct mp_log *log, const m_option_t *opt,
                      struct bstr name, struct bstr param, void *dst)
{
    if (bstr_equals0(param, "yes") || !param.len) {
        if (dst)
            VAL(dst) = 1;
        return 1;
<<<<<<< HEAD
    }
    if (bstr_equals0(param, "no")) {
        if (dst)
            VAL(dst) = 0;
        return 1;
    }
=======
    }
    if (bstr_equals0(param, "no")) {
        if (dst)
            VAL(dst) = 0;
        return 1;
    }
>>>>>>> 34d5b73f
    mp_fatal(log, "Invalid parameter for %.*s flag: %.*s\n",
                BSTR_P(name), BSTR_P(param));
    mp_info(log, "Valid values are:\n");
    mp_info(log, "    yes\n");
    mp_info(log, "    no\n");
    mp_info(log, "    (passing nothing)\n");
    return M_OPT_INVALID;
}

static char *print_flag(const m_option_t *opt, const void *val)
{
    return talloc_strdup(NULL, VAL(val) ? "yes" : "no");
}

static void add_flag(const m_option_t *opt, void *val, double add, bool wrap)
{
    if (fabs(add) < 0.5)
        return;
    bool state = !!VAL(val);
    state = wrap ? !state : add > 0;
    VAL(val) = state ? 1 : 0;
}

static int flag_set(const m_option_t *opt, void *dst, struct mpv_node *src)
{
    if (src->format != MPV_FORMAT_FLAG)
        return M_OPT_UNKNOWN;
    VAL(dst) = !!src->u.flag;
    return 1;
}

static int flag_get(const m_option_t *opt, void *ta_parent,
                    struct mpv_node *dst, void *src)
{
    dst->format = MPV_FORMAT_FLAG;
    dst->u.flag = !!VAL(src);
    return 1;
}

const m_option_type_t m_option_type_flag = {
    // need yes or no in config files
    .name  = "Flag",
    .size  = sizeof(int),
    .flags = M_OPT_TYPE_OPTIONAL_PARAM,
    .parse = parse_flag,
    .print = print_flag,
    .copy  = copy_opt,
    .add = add_flag,
    .clamp = clamp_flag,
    .set   = flag_set,
    .get   = flag_get,
};

// Single-value, write-only flag

static int parse_store(struct mp_log *log, const m_option_t *opt,
                       struct bstr name, struct bstr param, void *dst)
{
    if (param.len == 0) {
        if (dst)
            VAL(dst) = opt->max;
        return 0;
    } else {
        mp_err(log, "Invalid parameter for %.*s flag: %.*s\n",
               BSTR_P(name), BSTR_P(param));
        return M_OPT_DISALLOW_PARAM;
    }
}

static int store_set(const m_option_t *opt, void *dst, struct mpv_node *src)
{
    if (src->format != MPV_FORMAT_FLAG)
        return M_OPT_UNKNOWN;
    if (!src->u.flag)
        return M_OPT_INVALID;
    VAL(dst) = opt->max;
    return 1;
}

const m_option_type_t m_option_type_store = {
    // can only be activated
    .name  = "Flag",
    .size  = sizeof(int),
    .flags = M_OPT_TYPE_OPTIONAL_PARAM,
    .parse = parse_store,
    .copy  = copy_opt,
    .set   = store_set,
};

// Same for float types

#undef VAL
#define VAL(x) (*(float *)(x))

static int parse_store_float(struct mp_log *log, const m_option_t *opt,
                             struct bstr name, struct bstr param, void *dst)
{
    if (param.len == 0) {
        if (dst)
            VAL(dst) = opt->max;
        return 0;
    } else {
        mp_err(log, "Invalid parameter for %.*s flag: %.*s\n",
               BSTR_P(name), BSTR_P(param));
        return M_OPT_DISALLOW_PARAM;
    }
}

static int store_float_set(const m_option_t *opt, void *dst, struct mpv_node *src)
{
    if (src->format != MPV_FORMAT_FLAG)
        return M_OPT_UNKNOWN;
    if (!src->u.flag)
        return M_OPT_INVALID;
    VAL(dst) = opt->max;
    return 1;
}

const m_option_type_t m_option_type_float_store = {
    // can only be activated
    .name  = "Flag",
    .size  = sizeof(float),
    .flags = M_OPT_TYPE_OPTIONAL_PARAM,
    .parse = parse_store_float,
    .copy  = copy_opt,
    .set   = store_float_set,
};

// Integer

#undef VAL

static int clamp_longlong(const m_option_t *opt, void *val)
{
    long long v = *(long long *)val;
    int r = 0;
    if ((opt->flags & M_OPT_MAX) && (v > opt->max)) {
        v = opt->max;
        r = M_OPT_OUT_OF_RANGE;
    }
    if ((opt->flags & M_OPT_MIN) && (v < opt->min)) {
        v = opt->min;
        r = M_OPT_OUT_OF_RANGE;
    }
    *(long long *)val = v;
    return r;
}

static int parse_longlong(struct mp_log *log, const m_option_t *opt,
                          struct bstr name, struct bstr param, void *dst)
{
    if (param.len == 0)
        return M_OPT_MISSING_PARAM;

    struct bstr rest;
    long long tmp_int = bstrtoll(param, &rest, 10);
    if (rest.len)
        tmp_int = bstrtoll(param, &rest, 0);
    if (rest.len) {
        mp_err(log, "The %.*s option must be an integer: %.*s\n",
               BSTR_P(name), BSTR_P(param));
        return M_OPT_INVALID;
    }

    if ((opt->flags & M_OPT_MIN) && (tmp_int < opt->min)) {
        mp_err(log, "The %.*s option must be >= %d: %.*s\n",
               BSTR_P(name), (int) opt->min, BSTR_P(param));
        return M_OPT_OUT_OF_RANGE;
    }

    if ((opt->flags & M_OPT_MAX) && (tmp_int > opt->max)) {
        mp_err(log, "The %.*s option must be <= %d: %.*s\n",
               BSTR_P(name), (int) opt->max, BSTR_P(param));
        return M_OPT_OUT_OF_RANGE;
    }

    if (dst)
        *(long long *)dst = tmp_int;

    return 1;
}

static int clamp_int(const m_option_t *opt, void *val)
{
    long long tmp = *(int *)val;
    int r = clamp_longlong(opt, &tmp);
    *(int *)val = tmp;
    return r;
}

static int clamp_int64(const m_option_t *opt, void *val)
{
    long long tmp = *(int64_t *)val;
    int r = clamp_longlong(opt, &tmp);
    *(int64_t *)val = tmp;
    return r;
}

static int parse_int(struct mp_log *log, const m_option_t *opt,
                     struct bstr name, struct bstr param, void *dst)
{
    long long tmp;
    int r = parse_longlong(log, opt, name, param, &tmp);
    if (r >= 0 && dst)
        *(int *)dst = tmp;
    return r;
}

static int parse_int64(struct mp_log *log, const m_option_t *opt,
                       struct bstr name, struct bstr param, void *dst)
{
    long long tmp;
    int r = parse_longlong(log, opt, name, param, &tmp);
    if (r >= 0 && dst)
        *(int64_t *)dst = tmp;
    return r;
}

static char *print_int(const m_option_t *opt, const void *val)
{
    if (opt->type->size == sizeof(int64_t))
        return talloc_asprintf(NULL, "%"PRId64, *(const int64_t *)val);
    return talloc_asprintf(NULL, "%d", *(const int *)val);
}

static void add_int64(const m_option_t *opt, void *val, double add, bool wrap)
{
    int64_t v = *(int64_t *)val;

    v = v + add;

    bool is64 = opt->type->size == sizeof(int64_t);
    int64_t nmin = is64 ? INT64_MIN : INT_MIN;
    int64_t nmax = is64 ? INT64_MAX : INT_MAX;

    int64_t min = (opt->flags & M_OPT_MIN) ? opt->min : nmin;
    int64_t max = (opt->flags & M_OPT_MAX) ? opt->max : nmax;

    if (v < min)
        v = wrap ? max : min;
    if (v > max)
        v = wrap ? min : max;

    *(int64_t *)val = v;
}

static void add_int(const m_option_t *opt, void *val, double add, bool wrap)
{
    int64_t tmp = *(int *)val;
    add_int64(opt, &tmp, add, wrap);
    *(int *)val = tmp;
}

static void multiply_int64(const m_option_t *opt, void *val, double f)
{
    double v = *(int64_t *)val * f;
    int64_t iv = v;
    if (v < INT64_MIN)
        iv = INT64_MIN;
    if (v > INT64_MAX)
        iv = INT64_MAX;
    *(int64_t *)val = iv;
    clamp_int64(opt, val);
}

static void multiply_int(const m_option_t *opt, void *val, double f)
{
    int64_t tmp = *(int *)val;
    multiply_int64(opt, &tmp, f);
    *(int *)val = MPCLAMP(tmp, INT_MIN, INT_MAX);
}

static int int64_set(const m_option_t *opt, void *dst, struct mpv_node *src)
{
    if (src->format != MPV_FORMAT_INT64)
        return M_OPT_UNKNOWN;
    int64_t val = src->u.int64;
    if ((opt->flags & M_OPT_MIN) && val < opt->min)
        return M_OPT_OUT_OF_RANGE;
    if ((opt->flags & M_OPT_MAX) && val > opt->max)
        return M_OPT_OUT_OF_RANGE;
    *(int64_t *)dst = val;
    return 1;
}

static int int_set(const m_option_t *opt, void *dst, struct mpv_node *src)
{
    int64_t val;
    int r = int64_set(opt, &val, src);
    if (r >= 0) {
        if (val < INT_MIN || val > INT_MAX)
            return M_OPT_OUT_OF_RANGE;
        *(int *)dst = val;
    }
    return r;
}

static int int64_get(const m_option_t *opt, void *ta_parent,
                     struct mpv_node *dst, void *src)
{
    dst->format = MPV_FORMAT_INT64;
    dst->u.int64 = *(int64_t *)src;
    return 1;
}

static int int_get(const m_option_t *opt, void *ta_parent,
                   struct mpv_node *dst, void *src)
{
    dst->format = MPV_FORMAT_INT64;
    dst->u.int64 = *(int *)src;
    return 1;
}

const m_option_type_t m_option_type_int = {
    .name  = "Integer",
    .size  = sizeof(int),
    .parse = parse_int,
    .print = print_int,
    .copy  = copy_opt,
    .add = add_int,
    .multiply = multiply_int,
    .clamp = clamp_int,
    .set   = int_set,
    .get   = int_get,
};

const m_option_type_t m_option_type_int64 = {
    .name  = "Integer64",
    .size  = sizeof(int64_t),
    .parse = parse_int64,
    .print = print_int,
    .copy  = copy_opt,
    .add = add_int64,
    .multiply = multiply_int64,
    .clamp = clamp_int64,
    .set   = int64_set,
    .get   = int64_get,
};

static int parse_intpair(struct mp_log *log, const struct m_option *opt,
                         struct bstr name, struct bstr param, void *dst)
{
    if (param.len == 0)
        return M_OPT_MISSING_PARAM;

    struct bstr s = param;
    int end = -1;
    int start = bstrtoll(s, &s, 10);
    if (s.len == param.len)
        goto bad;
    if (s.len > 0) {
        if (!bstr_startswith0(s, "-"))
            goto bad;
        s = bstr_cut(s, 1);
    }
    if (s.len > 0)
        end = bstrtoll(s, &s, 10);
    if (s.len > 0)
        goto bad;

    if (dst) {
        int *p = dst;
        p[0] = start;
        p[1] = end;
    }

    return 1;

bad:
    mp_err(log, "Invalid integer range "
           "specification for option %.*s: %.*s\n",
           BSTR_P(name), BSTR_P(param));
    return M_OPT_INVALID;
}

const struct m_option_type m_option_type_intpair = {
    .name  = "Int[-Int]",
    .size  = sizeof(int[2]),
    .parse = parse_intpair,
    .copy  = copy_opt,
};

const char *m_opt_choice_str(const struct m_opt_choice_alternatives *choices,
                             int value)
{
    for (const struct m_opt_choice_alternatives *c = choices; c->name; c++) {
        if (c->value == value)
            return c->name;
    }
    return NULL;
}

static int clamp_choice(const m_option_t *opt, void *val)
{
    int v = *(int *)val;
    if ((opt->flags & M_OPT_MIN) && (opt->flags & M_OPT_MAX)) {
        if (v >= opt->min && v <= opt->max)
            return 0;
    }
    ;
    for (struct m_opt_choice_alternatives *alt = opt->priv; alt->name; alt++) {
        if (alt->value == v)
            return 0;
    }
    return M_OPT_INVALID;
}

static int parse_choice(struct mp_log *log, const struct m_option *opt,
                        struct bstr name, struct bstr param, void *dst)
{
    struct m_opt_choice_alternatives *alt = opt->priv;
    for ( ; alt->name; alt++) {
        if (!bstrcmp0(param, alt->name))
            break;
    }
    if (!alt->name && param.len == 0) {
        // allow flag-style options, e.g. "--mute" implies "--mute=yes"
        for (alt = opt->priv; alt->name; alt++) {
            if (!strcmp("yes", alt->name))
                break;
        }
    }
    if (!alt->name) {
        if (param.len == 0)
            return M_OPT_MISSING_PARAM;
        if ((opt->flags & M_OPT_MIN) && (opt->flags & M_OPT_MAX)) {
            long long val;
            if (parse_longlong(mp_null_log, opt, name, param, &val) == 1) {
                if (dst)
                    *(int *)dst = val;
                return 1;
            }
        }
        mp_fatal(log, "Invalid value for option %.*s: %.*s\n",
                 BSTR_P(name), BSTR_P(param));
        mp_info(log, "Valid values are:\n");
        for (alt = opt->priv; alt->name; alt++)
            mp_info(log, "    %s\n", alt->name[0] ? alt->name : "(passing nothing)");
        if ((opt->flags & M_OPT_MIN) && (opt->flags & M_OPT_MAX))
            mp_info(log, "    %g-%g (integer range)\n", opt->min, opt->max);
        return M_OPT_INVALID;
    }
    if (dst)
        *(int *)dst = alt->value;

    return 1;
}

static void choice_get_min_max(const struct m_option *opt, int *min, int *max)
{
    assert(opt->type == &m_option_type_choice);
    *min = INT_MAX;
    *max = INT_MIN;
    for (struct m_opt_choice_alternatives *alt = opt->priv; alt->name; alt++) {
        *min = FFMIN(*min, alt->value);
        *max = FFMAX(*max, alt->value);
    }
    if ((opt->flags & M_OPT_MIN) && (opt->flags & M_OPT_MAX)) {
        *min = FFMIN(*min, opt->min);
        *max = FFMAX(*max, opt->max);
    }
}

static void check_choice(int dir, int val, bool *found, int *best, int choice)
{
    if ((dir == -1 && (!(*found) || choice > (*best)) && choice < val) ||
        (dir == +1 && (!(*found) || choice < (*best)) && choice > val))
    {
        *found = true;
        *best = choice;
    }
}

static void add_choice(const m_option_t *opt, void *val, double add, bool wrap)
{
    assert(opt->type == &m_option_type_choice);
    int dir = add > 0 ? +1 : -1;
    bool found = false;
    int ival = *(int *)val;
    int best = 0; // init. value unused

    if (fabs(add) < 0.5)
        return;

    if ((opt->flags & M_OPT_MIN) && (opt->flags & M_OPT_MAX)) {
        int newval = ival + add;
        if (ival >= opt->min && ival <= opt->max &&
            newval >= opt->min && newval <= opt->max)
        {
            found = true;
            best = newval;
        } else {
            check_choice(dir, ival, &found, &best, opt->min);
            check_choice(dir, ival, &found, &best, opt->max);
        }
    }

    for (struct m_opt_choice_alternatives *alt = opt->priv; alt->name; alt++)
        check_choice(dir, ival, &found, &best, alt->value);

    if (!found) {
        int min, max;
        choice_get_min_max(opt, &min, &max);
        best = (dir == -1) ^ wrap ? min : max;
    }

    *(int *)val = best;
}

static int choice_set(const m_option_t *opt, void *dst, struct mpv_node *src)
{
    char buf[80];
    char *src_str = NULL;
    if (src->format == MPV_FORMAT_INT64) {
        snprintf(buf, sizeof(buf), "%" PRId64, src->u.int64);
        src_str = buf;
    } else if (src->format == MPV_FORMAT_STRING) {
        src_str = src->u.string;
    }
    if (!src_str)
        return M_OPT_UNKNOWN;
    int val = 0;
    int r = parse_choice(mp_null_log, opt, (bstr){0}, bstr0(src_str), &val);
    if (r >= 0)
        *(int *)dst = val;
    return r;
}

static struct m_opt_choice_alternatives *get_choice(const m_option_t *opt,
                                                    const void *val, int *out_val)
{
    int v = *(int *)val;
    struct m_opt_choice_alternatives *alt;
    for (alt = opt->priv; alt->name; alt++) {
        if (alt->value == v)
            return alt;
    }
    if ((opt->flags & M_OPT_MIN) && (opt->flags & M_OPT_MAX)) {
        if (v >= opt->min && v <= opt->max) {
            *out_val = v;
            return NULL;
        }
    }
    abort();
}

static int choice_get(const m_option_t *opt, void *ta_parent,
                      struct mpv_node *dst, void *src)
{
    int ival = 0;
    struct m_opt_choice_alternatives *alt = get_choice(opt, src, &ival);
    // If a choice string looks like a number, return it as number
    if (alt) {
        char *end = NULL;
        ival = strtol(alt->name, &end, 10);
        if (end && !end[0])
            alt = NULL;
    }
    if (alt) {
        dst->format = MPV_FORMAT_STRING;
        dst->u.string = talloc_strdup(ta_parent, alt->name);
    } else {
        dst->format = MPV_FORMAT_INT64;
        dst->u.int64 = ival;
    }
    return 1;
}

static char *print_choice(const m_option_t *opt, const void *val)
{
    int ival = 0;
    struct m_opt_choice_alternatives *alt = get_choice(opt, val, &ival);
    return alt ? talloc_strdup(NULL, alt->name)
               : talloc_asprintf(NULL, "%d", ival);
}

const struct m_option_type m_option_type_choice = {
    .name  = "Choice",
    .size  = sizeof(int),
    .parse = parse_choice,
    .print = print_choice,
    .copy  = copy_opt,
    .add = add_choice,
    .clamp = clamp_choice,
    .set   = choice_set,
    .get   = choice_get,
};

static int apply_flag(const struct m_option *opt, int *val, bstr flag)
{
    struct m_opt_choice_alternatives *alt;
    for (alt = opt->priv; alt->name; alt++) {
        if (bstr_equals0(flag, alt->name)) {
            if (*val & alt->value)
                return M_OPT_INVALID;
            *val |= alt->value;
            return 0;
        }
    }
    return M_OPT_UNKNOWN;
}

static const char *find_next_flag(const struct m_option *opt, int *val)
{
    struct m_opt_choice_alternatives *alt;
    for (alt = opt->priv; alt->name; alt++) {
        if (alt->value && (alt->value & (*val)) == alt->value) {
            *val = *val & ~(unsigned)alt->value;
            return alt->name;
        }
    }
    *val = 0; // if there are still flags left, there's not much we can do
    return NULL;
}

static int parse_flags(struct mp_log *log, const struct m_option *opt,
                       struct bstr name, struct bstr param, void *dst)
{
    int value = 0;
    while (param.len) {
        bstr flag;
        bstr_split_tok(param, "+", &flag, &param);
        int r = apply_flag(opt, &value, flag);
        if (r == M_OPT_UNKNOWN) {
            mp_fatal(log, "Invalid flag for option %.*s: %.*s\n",
                     BSTR_P(name), BSTR_P(flag));
            mp_info(log, "Valid flags are:\n");
            struct m_opt_choice_alternatives *alt;
            for (alt = opt->priv; alt->name; alt++)
                mp_info(log, "    %s\n", alt->name);
            mp_info(log, "Flags can usually be combined with '+'.\n");
            return M_OPT_INVALID;
        } else if (r < 0) {
            mp_fatal(log, "Option %.*s: flag '%.*s' conflicts with a previous "
                     "flag value.\n", BSTR_P(name), BSTR_P(flag));
            return M_OPT_INVALID;
        }
    }
    if (dst)
        *(int *)dst = value;
    return 1;
}

static int flags_set(const m_option_t *opt, void *dst, struct mpv_node *src)
{
    int value = 0;
    if (src->format != MPV_FORMAT_NODE_ARRAY)
        return M_OPT_UNKNOWN;
    struct mpv_node_list *srclist = src->u.list;
    for (int n = 0; n < srclist->num; n++) {
        if (srclist->values[n].format != MPV_FORMAT_STRING)
            return M_OPT_INVALID;
        if (apply_flag(opt, &value, bstr0(srclist->values[n].u.string)) < 0)
            return M_OPT_INVALID;
    }
    *(int *)dst = value;
    return 0;
}

static int flags_get(const m_option_t *opt, void *ta_parent,
                     struct mpv_node *dst, void *src)
{
    int value = *(int *)src;

    dst->format = MPV_FORMAT_NODE_ARRAY;
    dst->u.list = talloc_zero(ta_parent, struct mpv_node_list);
    struct mpv_node_list *list = dst->u.list;
    while (1) {
        const char *flag = find_next_flag(opt, &value);
        if (!flag)
            break;

        struct mpv_node node;
        node.format = MPV_FORMAT_STRING;
        node.u.string = (char *)flag;
        MP_TARRAY_APPEND(list, list->values, list->num, node);
    }

    return 1;
}

static char *print_flags(const m_option_t *opt, const void *val)
{
    int value = *(int *)val;
    char *res = talloc_strdup(NULL, "");
    while (1) {
        const char *flag = find_next_flag(opt, &value);
        if (!flag)
            break;

        res = talloc_asprintf_append_buffer(res, "%s%s", res[0] ? "+" : "", flag);
    }
    return res;
}

const struct m_option_type m_option_type_flags = {
    .name  = "Flags",
    .size  = sizeof(int),
    .parse = parse_flags,
    .print = print_flags,
    .copy  = copy_opt,
    .set   = flags_set,
    .get   = flags_get,
};

// Float

#undef VAL
#define VAL(x) (*(double *)(x))

static int clamp_double(const m_option_t *opt, void *val)
{
    double v = VAL(val);
    int r = 0;
    if ((opt->flags & M_OPT_MAX) && (v > opt->max)) {
        v = opt->max;
        r = M_OPT_OUT_OF_RANGE;
    }
    if ((opt->flags & M_OPT_MIN) && (v < opt->min)) {
        v = opt->min;
        r = M_OPT_OUT_OF_RANGE;
    }
    if (!isfinite(v)) {
        v = opt->min;
        r = M_OPT_OUT_OF_RANGE;
    }
    VAL(val) = v;
    return r;
}

static int parse_double(struct mp_log *log, const m_option_t *opt,
                        struct bstr name, struct bstr param, void *dst)
{
    if (param.len == 0)
        return M_OPT_MISSING_PARAM;

    struct bstr rest;
    double tmp_float = bstrtod(param, &rest);

    if (bstr_eatstart0(&rest, ":") || bstr_eatstart0(&rest, "/"))
        tmp_float /= bstrtod(rest, &rest);

    if (rest.len) {
        mp_err(log, "The %.*s option must be a floating point number or a "
               "ratio (numerator[:/]denominator): %.*s\n",
               BSTR_P(name), BSTR_P(param));
        return M_OPT_INVALID;
    }

    if (opt->flags & M_OPT_MIN)
        if (tmp_float < opt->min) {
            mp_err(log, "The %.*s option must be >= %f: %.*s\n",
                   BSTR_P(name), opt->min, BSTR_P(param));
            return M_OPT_OUT_OF_RANGE;
        }

    if (opt->flags & M_OPT_MAX)
        if (tmp_float > opt->max) {
            mp_err(log, "The %.*s option must be <= %f: %.*s\n",
                   BSTR_P(name), opt->max, BSTR_P(param));
            return M_OPT_OUT_OF_RANGE;
        }

    if (!isfinite(tmp_float)) {
        mp_err(log, "The %.*s option must be a finite number: %.*s\n",
               BSTR_P(name), BSTR_P(param));
        return M_OPT_OUT_OF_RANGE;
    }

    if (dst)
        VAL(dst) = tmp_float;
    return 1;
}

static char *print_double(const m_option_t *opt, const void *val)
{
    return talloc_asprintf(NULL, "%f", VAL(val));
}

static char *print_double_f3(const m_option_t *opt, const void *val)
{
    return talloc_asprintf(NULL, "%.3f", VAL(val));
}

static void add_double(const m_option_t *opt, void *val, double add, bool wrap)
{
    double v = VAL(val);

    v = v + add;

    double min = (opt->flags & M_OPT_MIN) ? opt->min : -INFINITY;
    double max = (opt->flags & M_OPT_MAX) ? opt->max : +INFINITY;

    if (v < min)
        v = wrap ? max : min;
    if (v > max)
        v = wrap ? min : max;

    VAL(val) = v;
}

static void multiply_double(const m_option_t *opt, void *val, double f)
{
    *(double *)val *= f;
    clamp_double(opt, val);
}

static int double_set(const m_option_t *opt, void *dst, struct mpv_node *src)
{
    double val;
    if (src->format == MPV_FORMAT_INT64) {
        // Can't always be represented exactly, but don't care.
        val = src->u.int64;
    } else if (src->format == MPV_FORMAT_DOUBLE) {
        val = src->u.double_;
    } else {
        return M_OPT_UNKNOWN;
    }
    if ((opt->flags & M_OPT_MIN) && val < opt->min)
        return M_OPT_OUT_OF_RANGE;
    if ((opt->flags & M_OPT_MAX) && val > opt->max)
        return M_OPT_OUT_OF_RANGE;
    if (!isfinite(val))
        return M_OPT_OUT_OF_RANGE;
    *(double *)dst = val;
    return 1;
}

static int double_get(const m_option_t *opt, void *ta_parent,
                      struct mpv_node *dst, void *src)
{
    dst->format = MPV_FORMAT_DOUBLE;
    dst->u.double_ = *(double *)src;
    return 1;
}

const m_option_type_t m_option_type_double = {
    // double precision float or ratio (numerator[:/]denominator)
    .name  = "Double",
    .size  = sizeof(double),
    .parse = parse_double,
    .print = print_double,
    .pretty_print = print_double_f3,
    .copy  = copy_opt,
    .clamp = clamp_double,
    .add = add_double,
    .multiply = multiply_double,
    .set   = double_set,
    .get   = double_get,
};

#undef VAL
#define VAL(x) (*(float *)(x))

static int clamp_float(const m_option_t *opt, void *val)
{
    double tmp = VAL(val);
    int r = clamp_double(opt, &tmp);
    VAL(val) = tmp;
    return r;
}

static int parse_float(struct mp_log *log, const m_option_t *opt,
                       struct bstr name, struct bstr param, void *dst)
{
    double tmp;
    int r = parse_double(log, opt, name, param, &tmp);
    if (r == 1 && dst)
        VAL(dst) = tmp;
    return r;
}

static char *print_float(const m_option_t *opt, const void *val)
{
    return talloc_asprintf(NULL, "%f", VAL(val));
}

static char *print_float_f3(const m_option_t *opt, const void *val)
{
    return talloc_asprintf(NULL, "%.3f", VAL(val));
}

static void add_float(const m_option_t *opt, void *val, double add, bool wrap)
{
    double tmp = VAL(val);
    add_double(opt, &tmp, add, wrap);
    VAL(val) = tmp;
}

static void multiply_float(const m_option_t *opt, void *val, double f)
{
    double tmp = VAL(val);
    multiply_double(opt, &tmp, f);
    VAL(val) = tmp;
}

static int float_set(const m_option_t *opt, void *dst, struct mpv_node *src)
{
    double tmp;
    int r = double_set(opt, &tmp, src);
    if (r >= 0)
        VAL(dst) = tmp;
    return r;
}

static int float_get(const m_option_t *opt, void *ta_parent,
                     struct mpv_node *dst, void *src)
{
    dst->format = MPV_FORMAT_DOUBLE;
    dst->u.double_ = VAL(src);
    return 1;
}

const m_option_type_t m_option_type_float = {
    // floating point number or ratio (numerator[:/]denominator)
    .name  = "Float",
    .size  = sizeof(float),
    .parse = parse_float,
    .print = print_float,
    .pretty_print = print_float_f3,
    .copy  = copy_opt,
    .add = add_float,
    .multiply = multiply_float,
    .clamp = clamp_float,
    .set   = float_set,
    .get   = float_get,
};

///////////// String

#undef VAL
#define VAL(x) (*(char **)(x))

static int clamp_str(const m_option_t *opt, void *val)
{
    char *v = VAL(val);
    int len = v ? strlen(v) : 0;
    if ((opt->flags & M_OPT_MIN) && (len < opt->min))
        return M_OPT_OUT_OF_RANGE;
    if ((opt->flags & M_OPT_MAX) && (len > opt->max))
        return M_OPT_OUT_OF_RANGE;
    return 0;
}

static int parse_str(struct mp_log *log, const m_option_t *opt,
                     struct bstr name, struct bstr param, void *dst)
{
    if (param.start == NULL)
        return M_OPT_MISSING_PARAM;

    m_opt_string_validate_fn validate = opt->priv;
    if (validate) {
        int r = validate(log, opt, name, param);
        if (r < 0)
            return r;
    }

    if ((opt->flags & M_OPT_MIN) && (param.len < opt->min)) {
        mp_err(log, "Parameter must be >= %d chars: %.*s\n",
               (int) opt->min, BSTR_P(param));
        return M_OPT_OUT_OF_RANGE;
    }

    if ((opt->flags & M_OPT_MAX) && (param.len > opt->max)) {
        mp_err(log, "Parameter must be <= %d chars: %.*s\n",
               (int) opt->max, BSTR_P(param));
        return M_OPT_OUT_OF_RANGE;
    }

    if (dst) {
        talloc_free(VAL(dst));
        VAL(dst) = bstrdup0(NULL, param);
    }

    return 0;
}

static char *print_str(const m_option_t *opt, const void *val)
{
    return talloc_strdup(NULL, VAL(val) ? VAL(val) : "");
}

static void copy_str(const m_option_t *opt, void *dst, const void *src)
{
    if (dst && src) {
        talloc_free(VAL(dst));
        VAL(dst) = talloc_strdup(NULL, VAL(src));
    }
}

static int str_set(const m_option_t *opt, void *dst, struct mpv_node *src)
{
    if (src->format != MPV_FORMAT_STRING)
        return M_OPT_UNKNOWN;
    char *s = src->u.string;
    int r = s ? clamp_str(opt, &s) : M_OPT_INVALID;
    if (r >= 0)
        copy_str(opt, dst, &s);
    return r;
}

static int str_get(const m_option_t *opt, void *ta_parent,
                   struct mpv_node *dst, void *src)
{
    dst->format = MPV_FORMAT_STRING;
    dst->u.string = talloc_strdup(ta_parent, VAL(src) ? VAL(src) : "");
    return 1;
}

static void free_str(void *src)
{
    if (src && VAL(src)) {
        talloc_free(VAL(src));
        VAL(src) = NULL;
    }
}

const m_option_type_t m_option_type_string = {
    .name  = "String",
    .size  = sizeof(char *),
    .flags = M_OPT_TYPE_DYNAMIC,
    .parse = parse_str,
    .print = print_str,
    .copy  = copy_str,
    .free  = free_str,
    .clamp = clamp_str,
    .set   = str_set,
    .get   = str_get,
};

//////////// String list

#undef VAL
#define VAL(x) (*(char ***)(x))

#define OP_NONE 0
#define OP_ADD 1
#define OP_PRE 2
#define OP_DEL 3
#define OP_CLR 4
#define OP_TOGGLE 5

static void free_str_list(void *dst)
{
    char **d;
    int i;

    if (!dst || !VAL(dst))
        return;
    d = VAL(dst);

    for (i = 0; d[i] != NULL; i++)
        talloc_free(d[i]);
    talloc_free(d);
    VAL(dst) = NULL;
}

static int str_list_add(char **add, int n, void *dst, int pre)
{
    if (!dst)
        return M_OPT_PARSER_ERR;
    char **lst = VAL(dst);

    int ln;
    for (ln = 0; lst && lst[ln]; ln++)
        /**/;

    lst = talloc_realloc(NULL, lst, char *, n + ln + 1);

    if (pre) {
        memmove(&lst[n], lst, ln * sizeof(char *));
        memcpy(lst, add, n * sizeof(char *));
    } else
        memcpy(&lst[ln], add, n * sizeof(char *));
    // (re-)add NULL-termination
    lst[ln + n] = NULL;

    talloc_free(add);

    VAL(dst) = lst;

    return 1;
}

static int str_list_del(struct mp_log *log, char **del, int n, void *dst)
{
    char **lst, *ep;
    int i, ln, s;
    long idx;

    if (!dst)
        return M_OPT_PARSER_ERR;
    lst = VAL(dst);

    for (ln = 0; lst && lst[ln]; ln++)
        /**/;
    s = ln;

    for (i = 0; del[i] != NULL; i++) {
        idx = strtol(del[i], &ep, 0);
        if (*ep) {
            mp_err(log, "Invalid index: %s\n", del[i]);
            talloc_free(del[i]);
            continue;
        }
        talloc_free(del[i]);
        if (idx < 0 || idx >= ln) {
            mp_err(log, "Index %ld is out of range.\n", idx);
            continue;
        } else if (!lst[idx])
            continue;
        talloc_free(lst[idx]);
        lst[idx] = NULL;
        s--;
    }
    talloc_free(del);

    if (s == 0) {
        talloc_free(lst);
        VAL(dst) = NULL;
        return 1;
    }

    // Don't bother shrinking the list allocation
    for (i = 0, n = 0; i < ln; i++) {
        if (!lst[i])
            continue;
        lst[n] = lst[i];
        n++;
    }
    lst[s] = NULL;

    return 1;
}

static struct bstr get_nextsep(struct bstr *ptr, char sep, bool modify)
{
    struct bstr str = *ptr;
    struct bstr orig = str;
    for (;;) {
        int idx = bstrchr(str, sep);
        if (idx > 0 && str.start[idx - 1] == '\\') {
            if (modify) {
                memmove(str.start + idx - 1, str.start + idx, str.len - idx);
                str.len--;
                str = bstr_cut(str, idx);
            } else
                str = bstr_cut(str, idx + 1);
        } else {
            str = bstr_cut(str, idx < 0 ? str.len : idx);
            break;
        }
    }
    *ptr = str;
    return bstr_splice(orig, 0, str.start - orig.start);
}

static int parse_str_list(struct mp_log *log, const m_option_t *opt,
                          struct bstr name, struct bstr param, void *dst)
{
    char **res;
    int op = OP_NONE;
    if (bstr_endswith0(bstr0(opt->name), "*")) {
        struct bstr suffix = bstr_cut(name, strlen(opt->name) - 1);
        if (bstrcmp0(suffix, "-add") == 0)
            op = OP_ADD;
        else if (bstrcmp0(suffix, "-pre") == 0)
            op = OP_PRE;
        else if (bstrcmp0(suffix, "-del") == 0)
            op = OP_DEL;
        else if (bstrcmp0(suffix, "-clr") == 0)
            op = OP_CLR;
        else if (suffix.len == 0)
            op = OP_NONE;
        else
            return M_OPT_UNKNOWN;
    }

    // Clear the list ??
    if (op == OP_CLR) {
        if (dst)
            free_str_list(dst);
        return 0;
    }

    // All other ops need a param
    if (param.len == 0 && op != OP_NONE)
        return M_OPT_MISSING_PARAM;

    // custom type for "profile" calls this but uses ->priv for something else
    char separator = opt->type == &m_option_type_string_list && opt->priv ?
                     *(char *)opt->priv : OPTION_LIST_SEPARATOR;
    int n = 0;
    struct bstr str = param;
    while (str.len) {
        get_nextsep(&str, separator, 0);
        str = bstr_cut(str, 1);
        n++;
    }
    if (n == 0 && op != OP_NONE)
        return M_OPT_INVALID;
    if (((opt->flags & M_OPT_MIN) && (n < opt->min)) ||
        ((opt->flags & M_OPT_MAX) && (n > opt->max)))
        return M_OPT_OUT_OF_RANGE;

    if (!dst)
        return 1;

    res = talloc_array(NULL, char *, n + 2);
    str = bstrdup(NULL, param);
    char *ptr = str.start;
    n = 0;

    while (1) {
        struct bstr el = get_nextsep(&str, separator, 1);
        res[n] = bstrdup0(NULL, el);
        n++;
        if (!str.len)
            break;
        str = bstr_cut(str, 1);
    }
    res[n] = NULL;
    talloc_free(ptr);

    switch (op) {
    case OP_ADD:
        return str_list_add(res, n, dst, 0);
    case OP_PRE:
        return str_list_add(res, n, dst, 1);
    case OP_DEL:
        return str_list_del(log, res, n, dst);
    }

    if (VAL(dst))
        free_str_list(dst);
    VAL(dst) = res;

    if (!res[0])
        free_str_list(dst);

    return 1;
}

static void copy_str_list(const m_option_t *opt, void *dst, const void *src)
{
    int n;
    char **d, **s;

    if (!(dst && src))
        return;
    s = VAL(src);

    if (VAL(dst))
        free_str_list(dst);

    if (!s) {
        VAL(dst) = NULL;
        return;
    }

    for (n = 0; s[n] != NULL; n++)
        /* NOTHING */;
    d = talloc_array(NULL, char *, n + 1);
    for (; n >= 0; n--)
        d[n] = talloc_strdup(NULL, s[n]);

    VAL(dst) = d;
}

static char *print_str_list(const m_option_t *opt, const void *src)
{
    char **lst = NULL;
    char *ret = NULL;

    if (!(src && VAL(src)))
        return talloc_strdup(NULL, "");
    lst = VAL(src);

    for (int i = 0; lst[i]; i++) {
        if (ret)
            ret = talloc_strdup_append_buffer(ret, ",");
        ret = talloc_strdup_append_buffer(ret, lst[i]);
    }
    return ret;
}

static int str_list_set(const m_option_t *opt, void *dst, struct mpv_node *src)
{
    if (src->format != MPV_FORMAT_NODE_ARRAY)
        return M_OPT_UNKNOWN;
    struct mpv_node_list *srclist = src->u.list;
    for (int n = 0; n < srclist->num; n++) {
        if (srclist->values[n].format != MPV_FORMAT_STRING)
            return M_OPT_INVALID;
    }
    free_str_list(dst);
    if (srclist->num > 0) {
        VAL(dst) = talloc_array(NULL, char*, srclist->num + 1);
        for (int n = 0; n < srclist->num; n++)
            VAL(dst)[n] = talloc_strdup(NULL, srclist->values[n].u.string);
        VAL(dst)[srclist->num] = NULL;
    }
    return 1;
}

static int str_list_get(const m_option_t *opt, void *ta_parent,
                        struct mpv_node *dst, void *src)
{
    dst->format = MPV_FORMAT_NODE_ARRAY;
    dst->u.list = talloc_zero(ta_parent, struct mpv_node_list);
    struct mpv_node_list *list = dst->u.list;
    for (int n = 0; VAL(src) && VAL(src)[n]; n++) {
        struct mpv_node node;
        node.format = MPV_FORMAT_STRING;
        node.u.string = talloc_strdup(list, VAL(src)[n]);
        MP_TARRAY_APPEND(list, list->values, list->num, node);
    }
    return 1;
}

const m_option_type_t m_option_type_string_list = {
    /* A list of strings separated by ','.
     * Option with a name ending in '*' permits using the following suffixes:
     *     -add: Add the given parameters at the end of the list.
     *     -pre: Add the given parameters at the beginning of the list.
     *     -del: Remove the entry at the given indices.
     *     -clr: Clear the list.
     * e.g: -vf-add flip,mirror -vf-del 2,5
     */
    .name  = "String list",
    .size  = sizeof(char **),
    .flags = M_OPT_TYPE_DYNAMIC | M_OPT_TYPE_ALLOW_WILDCARD,
    .parse = parse_str_list,
    .print = print_str_list,
    .copy  = copy_str_list,
    .free  = free_str_list,
    .get   = str_list_get,
    .set   = str_list_set,
};

static void str_list_append(void *dst, bstr s)
{
    if (!dst)
        return;
    char **list= VAL(dst);
    int len = 0;
    while (list && list[len])
        len++;
    MP_TARRAY_APPEND(NULL, list, len, bstrto0(NULL, s));
    MP_TARRAY_APPEND(NULL, list, len, NULL);
    VAL(dst) = list;
}

static int parse_str_append_list(struct mp_log *log, const m_option_t *opt,
                                 struct bstr name, struct bstr param, void *dst)
{
    if (param.len == 0)
        return M_OPT_MISSING_PARAM;

    str_list_append(dst, param);

    return 1;
}

const m_option_type_t m_option_type_string_append_list = {
    .name  = "String list",
    .size  = sizeof(char **),
    .flags = M_OPT_TYPE_DYNAMIC,
    .parse = parse_str_append_list,
    .print = print_str_list,
    .copy  = copy_str_list,
    .free  = free_str_list,
    .get   = str_list_get,
    .set   = str_list_set,
};

static int read_subparam(struct mp_log *log, bstr optname,
                         bstr *str, bstr *out_subparam);

static int parse_keyvalue_list(struct mp_log *log, const m_option_t *opt,
                               struct bstr name, struct bstr param, void *dst)
{
    char **lst = NULL;
    int num = 0;
    int r = 0;

    while (param.len) {
        bstr key, val;
        r = read_subparam(log, name, &param, &key);
        if (r < 0)
            break;
        if (!bstr_eatstart0(&param, "=")) {
            mp_err(log, "Expected '=' and a value.\n");
            r = M_OPT_INVALID;
            break;
        }
        r = read_subparam(log, name, &param, &val);
        if (r < 0)
            break;
        if (dst) {
            MP_TARRAY_APPEND(NULL, lst, num, bstrto0(NULL, key));
            MP_TARRAY_APPEND(NULL, lst, num, bstrto0(NULL, val));
        }

        if (!bstr_eatstart0(&param, ",") && !bstr_eatstart0(&param, ":"))
            break;
    }
    if (dst)
        MP_TARRAY_APPEND(NULL, lst, num, NULL);

    if (param.len) {
        mp_err(log, "Unparseable garbage at end of option value: '%.*s'\n",
               BSTR_P(param));
        r = M_OPT_INVALID;
    }

    if (dst) {
        VAL(dst) = lst;
        if (r < 0)
            free_str_list(dst);
    }
    return r;
}

static char *print_keyvalue_list(const m_option_t *opt, const void *src)
{
    char **lst = VAL(src);
    char *ret = talloc_strdup(NULL, "");
    for (int n = 0; lst && lst[n] && lst[n + 1]; n += 2) {
        if (ret[0])
            ret = talloc_strdup_append(ret, ",");
        ret = talloc_asprintf_append(ret, "%s=%s", lst[n], lst[n + 1]);
    }
    return ret;
}

static int keyvalue_list_set(const m_option_t *opt, void *dst,
                             struct mpv_node *src)
{
    if (src->format != MPV_FORMAT_NODE_MAP)
        return M_OPT_UNKNOWN;
    struct mpv_node_list *srclist = src->u.list;
    for (int n = 0; n < srclist->num; n++) {
        if (srclist->values[n].format != MPV_FORMAT_STRING)
            return M_OPT_INVALID;
    }
    free_str_list(dst);
    if (srclist->num > 0) {
        VAL(dst) = talloc_array(NULL, char*, (srclist->num + 1) * 2);
        for (int n = 0; n < srclist->num; n++) {
            VAL(dst)[n * 2 + 0] = talloc_strdup(NULL, srclist->keys[n]);
            VAL(dst)[n * 2 + 1] = talloc_strdup(NULL, srclist->values[n].u.string);
        }
        VAL(dst)[srclist->num * 2 + 0] = NULL;
        VAL(dst)[srclist->num * 2 + 1] = NULL;
    }
    return 1;
}

static int keyvalue_list_get(const m_option_t *opt, void *ta_parent,
                             struct mpv_node *dst, void *src)
{
    dst->format = MPV_FORMAT_NODE_MAP;
    dst->u.list = talloc_zero(ta_parent, struct mpv_node_list);
    struct mpv_node_list *list = dst->u.list;
    for (int n = 0; VAL(src) && VAL(src)[n * 2 + 0]; n++) {
        MP_TARRAY_GROW(list, list->values, list->num);
        MP_TARRAY_GROW(list, list->keys, list->num);
        list->keys[list->num] = talloc_strdup(list, VAL(src)[n * 2 + 0]);
        list->values[list->num] = (struct mpv_node){
            .format = MPV_FORMAT_STRING,
            .u.string = talloc_strdup(list, VAL(src)[n * 2 + 1]),
        };
        list->num++;
    }
    return 1;
}

const m_option_type_t m_option_type_keyvalue_list = {
    .name  = "Key/value list",
    .size  = sizeof(char **),
    .flags = M_OPT_TYPE_DYNAMIC,
    .parse = parse_keyvalue_list,
    .print = print_keyvalue_list,
    .copy  = copy_str_list,
    .free  = free_str_list,
    .get   = keyvalue_list_get,
    .set   = keyvalue_list_set,
};


#undef VAL
#define VAL(x) (*(char **)(x))

static int check_msg_levels(struct mp_log *log, char **list)
{
    for (int n = 0; list && list[n * 2 + 0]; n++) {
        char *level = list[n * 2 + 1];
        if (mp_msg_find_level(level) < 0 && strcmp(level, "no") != 0) {
            mp_err(log, "Invalid message level '%s'\n", level);
            return M_OPT_INVALID;
        }
    }
    return 1;
}

static int parse_msglevels(struct mp_log *log, const m_option_t *opt,
                           struct bstr name, struct bstr param, void *dst)
{
    if (bstr_equals0(param, "help")) {
        mp_info(log, "Syntax: --msglevel=module1=level:module2=level:...\n"
                     "'module' is output prefix as shown with -v, or a prefix\n"
                     "of it. level is one of:\n\n"
                     "  fatal error warn info status v debug trace\n\n"
                     "The level specifies the minimum log level a message\n"
                     "must have to be printed.\n"
                     "The special module name 'all' affects all modules.\n");
        return M_OPT_EXIT;
    }

    char **dst_copy = NULL;
    int r = m_option_type_keyvalue_list.parse(log, opt, name, param, &dst_copy);
    if (r >= 0)
        r = check_msg_levels(log, dst_copy);

    if (r >= 0)
        m_option_type_keyvalue_list.copy(opt, dst, &dst_copy);
    m_option_type_keyvalue_list.free(&dst_copy);
    return r;
}

static int set_msglevels(const m_option_t *opt, void *dst,
                             struct mpv_node *src)
{
    char **dst_copy = NULL;
    int r = m_option_type_keyvalue_list.set(opt, &dst_copy, src);
    if (r >= 0)
        r = check_msg_levels(mp_null_log, dst_copy);

    if (r >= 0)
        m_option_type_keyvalue_list.copy(opt, dst, &dst_copy);
    m_option_type_keyvalue_list.free(&dst_copy);
    return r;
}

const m_option_type_t m_option_type_msglevels = {
    .name = "Output verbosity levels",
    .size  = sizeof(char **),
    .flags = M_OPT_TYPE_DYNAMIC,
    .parse = parse_msglevels,
    .print = print_keyvalue_list,
    .copy  = copy_str_list,
    .free  = free_str_list,
    .get   = keyvalue_list_get,
    .set   = set_msglevels,
};

/////////////////// Print

static int parse_print(struct mp_log *log, const m_option_t *opt,
                       struct bstr name, struct bstr param, void *dst)
{
    ((m_opt_print_fn) opt->priv)(log);
    return M_OPT_EXIT;
}

const m_option_type_t m_option_type_print_fn = {
    .name  = "Print",
    .flags = M_OPT_TYPE_ALLOW_WILDCARD | M_OPT_TYPE_OPTIONAL_PARAM,
    .parse = parse_print,
};


/////////////////////// Subconfig
#undef VAL
#define VAL(x) (*(char ***)(x))

// Read s sub-option name, or a positional sub-opt value.
// Return 0 on succes, M_OPT_ error code otherwise.
// optname is for error reporting.
static int read_subparam(struct mp_log *log, bstr optname,
                         bstr *str, bstr *out_subparam)
{
    bstr p = *str;
    bstr subparam = {0};

    if (bstr_eatstart0(&p, "\"")) {
        int optlen = bstrcspn(p, "\"");
        subparam = bstr_splice(p, 0, optlen);
        p = bstr_cut(p, optlen);
        if (!bstr_startswith0(p, "\"")) {
            mp_err(log, "Terminating '\"' missing for '%.*s'\n",
                   BSTR_P(optname));
            return M_OPT_INVALID;
        }
        p = bstr_cut(p, 1);
    } else if (bstr_eatstart0(&p, "[")) {
        bstr s = p;
        int balance = 1;
        while (p.len && balance > 0) {
            if (p.start[0] == '[') {
                balance++;
            } else if (p.start[0] == ']') {
                balance--;
            }
            p = bstr_cut(p, 1);
        }
        if (balance != 0) {
            mp_err(log, "Terminating ']' missing for '%.*s'\n",
                   BSTR_P(optname));
            return M_OPT_INVALID;
        }
        subparam = bstr_splice(s, 0, s.len - p.len - 1);
    } else if (bstr_eatstart0(&p, "%")) {
        int optlen = bstrtoll(p, &p, 0);
        if (!bstr_startswith0(p, "%") || (optlen > p.len - 1)) {
            mp_err(log, "Invalid length %d for '%.*s'\n",
                   optlen, BSTR_P(optname));
            return M_OPT_INVALID;
        }
        subparam = bstr_splice(p, 1, optlen + 1);
        p = bstr_cut(p, optlen + 1);
    } else {
        // Skip until the next character that could possibly be a meta
        // character in option parsing.
        int optlen = bstrcspn(p, ":=,\\%\"'[]");
        subparam = bstr_splice(p, 0, optlen);
        p = bstr_cut(p, optlen);
    }

    *str = p;
    *out_subparam = subparam;
    return 0;
}

// Return 0 on success, otherwise error code
// On success, set *out_name and *out_val, and advance *str
// out_val.start is NULL if there was no parameter.
// optname is for error reporting.
static int split_subconf(struct mp_log *log, bstr optname, bstr *str,
                         bstr *out_name, bstr *out_val)
{
    bstr p = *str;
    bstr subparam = {0};
    bstr subopt;
    int r = read_subparam(log, optname, &p, &subopt);
    if (r < 0)
        return r;
    if (bstr_eatstart0(&p, "=")) {
        r = read_subparam(log, subopt, &p, &subparam);
        if (r < 0)
            return r;
    }
    *str = p;
    *out_name = subopt;
    *out_val = subparam;
    return 0;
}

static int parse_subconf(struct mp_log *log, const m_option_t *opt,
                         struct bstr name, struct bstr param, void *dst)
{
    int nr = 0;
    char **lst = NULL;

    if (param.len == 0)
        return M_OPT_MISSING_PARAM;

    struct bstr p = param;

    while (p.len) {
        bstr subopt, subparam;
        int r = split_subconf(log, name, &p, &subopt, &subparam);
        if (r < 0)
            return r;
        if (bstr_startswith0(p, ":"))
            p = bstr_cut(p, 1);
        else if (p.len > 0) {
            mp_err(log, "Incorrect termination for '%.*s'\n", BSTR_P(subopt));
            return M_OPT_INVALID;
        }

        if (dst) {
            lst = talloc_realloc(NULL, lst, char *, 2 * (nr + 2));
            lst[2 * nr] = bstrto0(lst, subopt);
            lst[2 * nr + 1] = bstrto0(lst, subparam);
            memset(&lst[2 * (nr + 1)], 0, 2 * sizeof(char *));
            nr++;
        }
    }

    if (dst)
        VAL(dst) = lst;

    return 1;
}

const m_option_type_t m_option_type_subconfig = {
    .name = "Subconfig",
    .flags = M_OPT_TYPE_HAS_CHILD,
    .parse = parse_subconf,
};

#undef VAL

// Split the string on the given split character.
// out_arr is at least max entries long.
// Return number of out_arr entries filled.
static int split_char(bstr str, unsigned char split, int max, bstr *out_arr)
{
    if (max < 1)
        return 0;

    int count = 0;
    while (1) {
        int next = bstrchr(str, split);
        if (next >= 0 && max - count > 1) {
            out_arr[count++] = bstr_splice(str, 0, next);
            str = bstr_cut(str, next + 1);
        } else {
            out_arr[count++] = str;
            break;
        }
    }
    return count;
}

static int parse_color(struct mp_log *log, const m_option_t *opt,
                       struct bstr name, struct bstr param, void *dst)
{
    if (param.len == 0)
        return M_OPT_MISSING_PARAM;

    bstr val = param;
    struct m_color color = {0};

    if (bstr_eatstart0(&val, "#")) {
        // #[AA]RRGGBB
        if (val.len != 6 && val.len != 8)
            goto error;
        bool has_alpha = val.len == 8;
        uint32_t c = bstrtoll(val, &val, 16);
        if (val.len)
            goto error;
        color = (struct m_color) {
            (c >> 16) & 0xFF,
            (c >> 8) & 0xFF,
            c & 0xFF,
            has_alpha ? (c >> 24) & 0xFF : 0xFF,
        };
    } else {
        bstr comp_str[5];
        int num = split_char(param, '/', 5, comp_str);
        if (num < 1 || num > 4)
            goto error;
        double comp[4] = {0, 0, 0, 1};
        for (int n = 0; n < num; n++) {
            bstr rest;
            double d = bstrtod(comp_str[n], &rest);
            if (rest.len || !comp_str[n].len || d < 0 || d > 1 || !isfinite(d))
                goto error;
            comp[n] = d;
        }
        if (num == 2)
            comp[3] = comp[1];
        if (num < 3)
            comp[2] = comp[1] = comp[0];
        color = (struct m_color) { comp[0] * 0xFF, comp[1] * 0xFF,
                                   comp[2] * 0xFF, comp[3] * 0xFF };
    }

    if (dst)
        *((struct m_color *)dst) = color;

    return 1;

error:
    mp_err(log, "Option %.*s: invalid color: '%.*s'\n",
           BSTR_P(name), BSTR_P(param));
    mp_err(log, "Valid colors must be in the form #RRGGBB or #AARRGGBB (in hex)\n"
                "Or in the form 'r/g/b/a', where each component is a value in the\n"
                "range 0.0-1.0. (Also allowed: 'gray', 'gray/a', 'r/g/b'.\n");
    return M_OPT_INVALID;
}

const m_option_type_t m_option_type_color = {
    .name  = "Color",
    .size  = sizeof(struct m_color),
    .parse = parse_color,
    .copy  = copy_opt,
};


// Parse a >=0 number starting at s. Set s to the string following the number.
// If the number ends with '%', eat that and set *out_per to true, but only
// if the number is between 0-100; if not, don't eat anything, even the number.
static bool eat_num_per(bstr *s, int *out_num, bool *out_per)
{
    bstr rest;
    long long v = bstrtoll(*s, &rest, 10);
    if (s->len == rest.len || v < INT_MIN || v > INT_MAX)
        return false;
    *out_num = v;
    *out_per = false;
    *s = rest;
    if (bstr_eatstart0(&rest, "%") && v >= 0 && v <= 100) {
        *out_per = true;
        *s = rest;
    }
    return true;
}

static bool parse_geometry_str(struct m_geometry *gm, bstr s)
{
    *gm = (struct m_geometry) { .x = INT_MIN, .y = INT_MIN };
    if (s.len == 0)
        return true;
    // Approximate grammar:
    // [[W][xH]][{+-}X{+-}Y] | [X:Y]
    // (meaning: [optional] {one character of} one|alternative)
    // Every number can be followed by '%'
    int num;
    bool per;

#define READ_NUM(F, F_PER) do {         \
    if (!eat_num_per(&s, &num, &per))   \
        goto error;                     \
    gm->F = num;                        \
    gm->F_PER = per;                    \
} while(0)

#define READ_SIGN(F) do {               \
    if (bstr_eatstart0(&s, "+")) {      \
        gm->F = false;                  \
    } else if (bstr_eatstart0(&s, "-")) {\
        gm->F = true;                   \
    } else goto error;                  \
} while(0)

    if (bstrchr(s, ':') < 0) {
        gm->wh_valid = true;
        if (!bstr_startswith0(s, "+") && !bstr_startswith0(s, "-")) {
            if (!bstr_startswith0(s, "x"))
                READ_NUM(w, w_per);
            if (bstr_eatstart0(&s, "x"))
                READ_NUM(h, h_per);
        }
        if (s.len > 0) {
            gm->xy_valid = true;
            READ_SIGN(x_sign);
            READ_NUM(x, x_per);
            READ_SIGN(y_sign);
            READ_NUM(y, y_per);
        }
    } else {
        gm->xy_valid = true;
        READ_NUM(x, x_per);
        if (!bstr_eatstart0(&s, ":"))
            goto error;
        READ_NUM(y, y_per);
    }

    return s.len == 0;

error:
    return false;
}

#undef READ_NUM
#undef READ_SIGN

#define APPEND_PER(F, F_PER) \
    res = talloc_asprintf_append(res, "%d%s", gm->F, gm->F_PER ? "%" : "")

static char *print_geometry(const m_option_t *opt, const void *val)
{
    const struct m_geometry *gm = val;
    char *res = talloc_strdup(NULL, "");
    if (gm->wh_valid || gm->xy_valid) {
        if (gm->wh_valid) {
            APPEND_PER(w, w_per);
            res = talloc_asprintf_append(res, "x");
            APPEND_PER(h, h_per);
        }
        if (gm->xy_valid) {
            res = talloc_asprintf_append(res, gm->x_sign ? "-" : "+");
            APPEND_PER(x, x_per);
            res = talloc_asprintf_append(res, gm->y_sign ? "-" : "+");
            APPEND_PER(y, y_per);
        }
    }
    return res;
}

#undef APPEND_PER

// xpos,ypos: position of the left upper corner
// widw,widh: width and height of the window
// scrw,scrh: width and height of the current screen
// The input parameters should be set to a centered window (default fallbacks).
void m_geometry_apply(int *xpos, int *ypos, int *widw, int *widh,
                      int scrw, int scrh, struct m_geometry *gm)
{
    if (gm->wh_valid) {
        int prew = *widw, preh = *widh;
        if (gm->w > 0)
            *widw = gm->w_per ? scrw * (gm->w / 100.0) : gm->w;
        if (gm->h > 0)
            *widh = gm->h_per ? scrh * (gm->h / 100.0) : gm->h;
        // keep aspect if the other value is not set
        double asp = (double)prew / preh;
        if (gm->w > 0 && !(gm->h > 0)) {
            *widh = *widw / asp;
        } else if (!(gm->w > 0) && gm->h > 0) {
            *widw = *widh * asp;
        }
    }

    if (gm->xy_valid) {
        if (gm->x != INT_MIN) {
            *xpos = gm->x;
            if (gm->x_per)
                *xpos = (scrw - *widw) * (*xpos / 100.0);
            if (gm->x_sign)
                *xpos = scrw - *widw - *xpos;
        }
        if (gm->y != INT_MIN) {
            *ypos = gm->y;
            if (gm->y_per)
                *ypos = (scrh - *widh) * (*ypos / 100.0);
            if (gm->y_sign)
                *ypos = scrh - *widh - *ypos;
        }
    }
}

static int parse_geometry(struct mp_log *log, const m_option_t *opt,
                          struct bstr name, struct bstr param, void *dst)
{
    struct m_geometry gm;
    if (!parse_geometry_str(&gm, param))
        goto error;

    if (dst)
        *((struct m_geometry *)dst) = gm;

    return 1;

error:
    mp_err(log, "Option %.*s: invalid geometry: '%.*s'\n",
           BSTR_P(name), BSTR_P(param));
    mp_err(log, "Valid format: [W[%%][xH[%%]]][{+-}X[%%]{+-}Y[%%]] | [X[%%]:Y[%%]]\n");
    return M_OPT_INVALID;
}

const m_option_type_t m_option_type_geometry = {
    .name  = "Window geometry",
    .size  = sizeof(struct m_geometry),
    .parse = parse_geometry,
    .print = print_geometry,
    .copy  = copy_opt,
};

static int parse_size_box(struct mp_log *log, const m_option_t *opt,
                          struct bstr name, struct bstr param, void *dst)
{
    struct m_geometry gm;
    if (!parse_geometry_str(&gm, param))
        goto error;

    if (gm.xy_valid)
        goto error;

    if (dst)
        *((struct m_geometry *)dst) = gm;

    return 1;

error:
    mp_err(log, "Option %.*s: invalid size: '%.*s'\n",
           BSTR_P(name), BSTR_P(param));
    mp_err(log, "Valid format: W[%%][xH[%%]] or empty string\n");
    return M_OPT_INVALID;
}

const m_option_type_t m_option_type_size_box = {
    .name  = "Window size",
    .size  = sizeof(struct m_geometry),
    .parse = parse_size_box,
    .print = print_geometry,
    .copy  = copy_opt,
};


#include "video/img_format.h"

static int parse_imgfmt(struct mp_log *log, const m_option_t *opt,
                        struct bstr name, struct bstr param, void *dst)
{
    if (param.len == 0)
        return M_OPT_MISSING_PARAM;

    if (!bstrcmp0(param, "help")) {
        mp_info(log, "Available formats:");
        char **list = mp_imgfmt_name_list();
        for (int i = 0; list[i]; i++)
            mp_info(log, " %s", list[i]);
        mp_info(log, "\n");
        talloc_free(list);
        return M_OPT_EXIT - 1;
    }

    unsigned int fmt = mp_imgfmt_from_name(param, true);
    if (!fmt) {
        mp_err(log, "Option %.*s: unknown format name: '%.*s'\n",
               BSTR_P(name), BSTR_P(param));
        return M_OPT_INVALID;
    }

    if (dst)
        *((uint32_t *)dst) = fmt;

    return 1;
}

const m_option_type_t m_option_type_imgfmt = {
    // Please report any missing colorspaces
    .name  = "Image format",
    .size  = sizeof(uint32_t),
    .parse = parse_imgfmt,
    .copy  = copy_opt,
};

static int parse_fourcc(struct mp_log *log, const m_option_t *opt,
                        struct bstr name, struct bstr param, void *dst)
{
    if (param.len == 0)
        return M_OPT_MISSING_PARAM;

    unsigned int value;

    if (param.len == 4) {
        uint8_t *s = param.start;
        value = s[0] | (s[1] << 8) | (s[2] << 16) | (s[3] << 24);
    } else {
        bstr rest;
        value = bstrtoll(param, &rest, 16);
        if (rest.len != 0) {
            mp_err(log, "Option %.*s: invalid FourCC: '%.*s'\n",
                   BSTR_P(name), BSTR_P(param));
            return M_OPT_INVALID;
        }
    }

    if (dst)
        *((unsigned int *)dst) = value;

    return 1;
}

const m_option_type_t m_option_type_fourcc = {
    .name  = "FourCC",
    .size  = sizeof(unsigned int),
    .parse = parse_fourcc,
    .copy  = copy_opt,
};

#include "audio/format.h"

static int parse_afmt(struct mp_log *log, const m_option_t *opt,
                      struct bstr name, struct bstr param, void *dst)
{
    if (param.len == 0)
        return M_OPT_MISSING_PARAM;

    if (!bstrcmp0(param, "help")) {
        mp_info(log, "Available formats:");
        for (int i = 0; af_fmtstr_table[i].name; i++)
            mp_info(log, " %s", af_fmtstr_table[i].name);
        mp_info(log, "\n");
        return M_OPT_EXIT - 1;
    }

    int fmt = af_str2fmt_short(param);
    if (!fmt) {
        mp_err(log, "Option %.*s: unknown format name: '%.*s'\n",
               BSTR_P(name), BSTR_P(param));
        return M_OPT_INVALID;
    }

    if (dst)
        *((uint32_t *)dst) = fmt;

    return 1;
}

const m_option_type_t m_option_type_afmt = {
    // Please report any missing formats
    .name  = "Audio format",
    .size  = sizeof(uint32_t),
    .parse = parse_afmt,
    .copy  = copy_opt,
};

#include "audio/chmap.h"

static int parse_chmap(struct mp_log *log, const m_option_t *opt,
                       struct bstr name, struct bstr param, void *dst)
{
    // min>0: at least min channels, min=0: empty ok
    int min_ch = (opt->flags & M_OPT_MIN) ? opt->min : 1;
    assert(min_ch >= 0);

    if (bstr_equals0(param, "help")) {
        mp_chmap_print_help(log);
        return M_OPT_EXIT - 1;
    }

    if (param.len == 0 && min_ch >= 1)
        return M_OPT_MISSING_PARAM;

    struct mp_chmap res = {0};
    if (!mp_chmap_from_str(&res, param)) {
        mp_err(log, "Error parsing channel layout: %.*s\n", BSTR_P(param));
        return M_OPT_INVALID;
    }

    if (!mp_chmap_is_valid(&res) && !(min_ch == 0 && mp_chmap_is_empty(&res))) {
        mp_err(log, "Invalid channel layout: %.*s\n", BSTR_P(param));
        return M_OPT_INVALID;
    }

    if (dst)
        *(struct mp_chmap *)dst = res;

    return 1;
}

const m_option_type_t m_option_type_chmap = {
    .name  = "Audio channels or channel map",
    .size  = sizeof(struct mp_chmap),
    .parse = parse_chmap,
    .copy  = copy_opt,
};

static int parse_timestring(struct bstr str, double *time, char endchar)
{
    int a, b, len;
    double d;
    *time = 0; /* ensure initialization for error cases */
    if (bstr_sscanf(str, "%d:%d:%lf%n", &a, &b, &d, &len) >= 3)
        *time = 3600 * a + 60 * b + d;
    else if (bstr_sscanf(str, "%d:%lf%n", &a, &d, &len) >= 2)
        *time = 60 * a + d;
    else if (bstr_sscanf(str, "%lf%n", &d, &len) >= 1)
        *time = d;
    else
        return 0;  /* unsupported time format */
    if (len < str.len && str.start[len] != endchar)
        return 0;  /* invalid extra characters at the end */
    if (!isfinite(*time))
        return 0;
    return len;
}

#define HAS_NOPTS(opt) ((opt)->min == MP_NOPTS_VALUE)

static int parse_time(struct mp_log *log, const m_option_t *opt,
                      struct bstr name, struct bstr param, void *dst)
{
    double time;

    if (param.len == 0)
        return M_OPT_MISSING_PARAM;

    if (HAS_NOPTS(opt) && bstr_equals0(param, "no")) {
        time = MP_NOPTS_VALUE;
    } else if (!parse_timestring(param, &time, 0)) {
        mp_err(log, "Option %.*s: invalid time: '%.*s'\n",
               BSTR_P(name), BSTR_P(param));
        return M_OPT_INVALID;
    }

    if (dst)
        *(double *)dst = time;
    return 1;
}

static char *print_time(const m_option_t *opt, const void *val)
{
    double pts = *(double *)val;
    if (pts == MP_NOPTS_VALUE && HAS_NOPTS(opt))
        return talloc_strdup(NULL, "no"); // symmetry with parsing
    return talloc_asprintf(NULL, "%f", pts);
}

static char *pretty_print_time(const m_option_t *opt, const void *val)
{
    double pts = *(double *)val;
    if (pts == MP_NOPTS_VALUE && HAS_NOPTS(opt))
        return talloc_strdup(NULL, "no"); // symmetry with parsing
    return mp_format_time(pts, false);
}

static int time_set(const m_option_t *opt, void *dst, struct mpv_node *src)
{
    if (HAS_NOPTS(opt) && src->format == MPV_FORMAT_STRING) {
        if (strcmp(src->u.string, "no") == 0) {
            *(double *)dst = MP_NOPTS_VALUE;
            return 1;
        }
    }
    return double_set(opt, dst, src);
}

static int time_get(const m_option_t *opt, void *ta_parent,
                      struct mpv_node *dst, void *src)
{
    if (HAS_NOPTS(opt) && *(double *)src == MP_NOPTS_VALUE) {
        dst->format = MPV_FORMAT_STRING;
        dst->u.string = talloc_strdup(ta_parent, "no");
        return 1;
    }
    return double_get(opt, ta_parent, dst, src);
}

const m_option_type_t m_option_type_time = {
    .name  = "Time",
    .size  = sizeof(double),
    .parse = parse_time,
    .print = print_time,
    .pretty_print = pretty_print_time,
    .copy  = copy_opt,
    .add = add_double,
    .clamp = clamp_double,
    .set   = time_set,
    .get   = time_get,
};


// Relative time

static int parse_rel_time(struct mp_log *log, const m_option_t *opt,
                          struct bstr name, struct bstr param, void *dst)
{
    struct m_rel_time t = {0};

    if (param.len == 0)
        return M_OPT_MISSING_PARAM;

    // Percent pos
    if (bstr_endswith0(param, "%")) {
        double percent = bstrtod(bstr_splice(param, 0, -1), &param);
        if (param.len == 0 && percent >= 0 && percent <= 100) {
            t.type = REL_TIME_PERCENT;
            t.pos = percent;
            goto out;
        }
    }

    // Chapter pos
    if (bstr_startswith0(param, "#")) {
        int chapter = bstrtoll(bstr_cut(param, 1), &param, 10);
        if (param.len == 0 && chapter >= 1) {
            t.type = REL_TIME_CHAPTER;
            t.pos = chapter - 1;
            goto out;
        }
    }

    double time;
    if (parse_timestring(param, &time, 0)) {
        if (bstr_startswith0(param, "+") || bstr_startswith0(param, "-")) {
            t.type = REL_TIME_RELATIVE;
        } else {
            t.type = REL_TIME_ABSOLUTE;
        }
        t.pos = time;
        goto out;
    }

    mp_err(log, "Option %.*s: invalid time or position: '%.*s'\n",
           BSTR_P(name), BSTR_P(param));
    return M_OPT_INVALID;

out:
    if (dst)
        *(struct m_rel_time *)dst = t;
    return 1;
}

const m_option_type_t m_option_type_rel_time = {
    .name  = "Relative time or percent position",
    .size  = sizeof(struct m_rel_time),
    .parse = parse_rel_time,
    .copy  = copy_opt,
};


//// Objects (i.e. filters, etc) settings

#undef VAL
#define VAL(x) (*(m_obj_settings_t **)(x))

bool m_obj_list_find(struct m_obj_desc *dst, const struct m_obj_list *l,
                     bstr name)
{
    for (int i = 0; ; i++) {
        if (!l->get_desc(dst, i))
            break;
        if (bstr_equals0(name, dst->name))
            return true;
    }
    for (int i = 0; l->aliases[i][0]; i++) {
        const char *aname = l->aliases[i][0];
        const char *alias = l->aliases[i][1];
        const char *opts  = l->aliases[i][2];
        if (bstr_equals0(name, aname) && m_obj_list_find(dst, l, bstr0(alias)))
        {
            if (opts) {
                dst->init_options = opts;
            } else {
                // Assume it's deprecated in this case.
                // Also, it's used by the VO code only, so whatever.
                dst->replaced_name = aname;
            }
            return true;
        }
    }
    return false;
}

static void obj_setting_free(m_obj_settings_t *item)
{
    talloc_free(item->name);
    talloc_free(item->label);
    free_str_list(&(item->attribs));
}

// If at least one item has a label, compare labels only - otherwise ignore them.
static bool obj_setting_equals(m_obj_settings_t *a, m_obj_settings_t *b)
{
    bstr la = bstr0(a->label), lb = bstr0(b->label);
    if (la.len || lb.len)
        return bstr_equals(la, lb);
    if (strcmp(a->name, b->name) != 0)
        return false;

    int a_attr_count = 0;
    while (a->attribs && a->attribs[a_attr_count])
        a_attr_count++;
    int b_attr_count = 0;
    while (b->attribs && b->attribs[b_attr_count])
        b_attr_count++;
    if (a_attr_count != b_attr_count)
        return false;
    for (int n = 0; n < a_attr_count; n++) {
        if (strcmp(a->attribs[n], b->attribs[n]) != 0)
            return false;
    }
    return true;
}

static int obj_settings_list_num_items(m_obj_settings_t *obj_list)
{
    int num = 0;
    while (obj_list && obj_list[num].name)
        num++;
    return num;
}

static void obj_settings_list_del_at(m_obj_settings_t **p_obj_list, int idx)
{
    m_obj_settings_t *obj_list = *p_obj_list;
    int num = obj_settings_list_num_items(obj_list);

    assert(idx >= 0 && idx < num);

    obj_setting_free(&obj_list[idx]);

    // Note: the NULL-terminating element is moved down as part of this
    memmove(&obj_list[idx], &obj_list[idx + 1],
            sizeof(m_obj_settings_t) * (num - idx));

    *p_obj_list = talloc_realloc(NULL, obj_list, struct m_obj_settings, num);
}

// Insert such that *p_obj_list[idx] is set to item.
// If idx < 0, set idx = count + idx + 1 (i.e. -1 inserts it as last element).
// Memory referenced by *item is not copied.
static void obj_settings_list_insert_at(m_obj_settings_t **p_obj_list, int idx,
                                        m_obj_settings_t *item)
{
    int num = obj_settings_list_num_items(*p_obj_list);
    if (idx < 0)
        idx = num + idx + 1;
    assert(idx >= 0 && idx <= num);
    *p_obj_list = talloc_realloc(NULL, *p_obj_list, struct m_obj_settings,
                                 num + 2);
    memmove(*p_obj_list + idx + 1, *p_obj_list + idx,
            (num - idx) * sizeof(m_obj_settings_t));
    (*p_obj_list)[idx] = *item;
    (*p_obj_list)[num + 1] = (m_obj_settings_t){0};
}

static int obj_settings_list_find_by_label(m_obj_settings_t *obj_list,
                                           bstr label)
{
    for (int n = 0; obj_list && obj_list[n].name; n++) {
        if (label.len && bstr_equals0(label, obj_list[n].label))
            return n;
    }
    return -1;
}

static int obj_settings_list_find_by_label0(m_obj_settings_t *obj_list,
                                            const char *label)
{
    return obj_settings_list_find_by_label(obj_list, bstr0(label));
}

static int obj_settings_find_by_content(m_obj_settings_t *obj_list,
                                        m_obj_settings_t *item)
{
    for (int n = 0; obj_list && obj_list[n].name; n++) {
        if (obj_setting_equals(&obj_list[n], item))
            return n;
    }
    return -1;
}

static void free_obj_settings_list(void *dst)
{
    int n;
    m_obj_settings_t *d;

    if (!dst || !VAL(dst))
        return;

    d = VAL(dst);
    for (n = 0; d[n].name; n++)
        obj_setting_free(&d[n]);
    talloc_free(d);
    VAL(dst) = NULL;
}

static void copy_obj_settings_list(const m_option_t *opt, void *dst,
                                   const void *src)
{
    m_obj_settings_t *d, *s;
    int n;

    if (!(dst && src))
        return;

    s = VAL(src);

    if (VAL(dst))
        free_obj_settings_list(dst);
    if (!s)
        return;

    for (n = 0; s[n].name; n++)
        /* NOP */;
    d = talloc_array(NULL, struct m_obj_settings, n + 1);
    for (n = 0; s[n].name; n++) {
        d[n].name = talloc_strdup(NULL, s[n].name);
        d[n].label = talloc_strdup(NULL, s[n].label);
        d[n].attribs = NULL;
        copy_str_list(NULL, &(d[n].attribs), &(s[n].attribs));
    }
    d[n].name = NULL;
    d[n].label = NULL;
    d[n].attribs = NULL;
    VAL(dst) = d;
}

// Consider -vf a=b=c:d=e. This verifies "b"="c" and "d"="e" and that the
// option names/values are correct. Try to determine whether an option
// without '=' sets a flag, or whether it's a positional argument.
static int get_obj_param(struct mp_log *log, bstr opt_name, bstr obj_name,
                         struct m_config *config, bstr name, bstr val,
                         int flags, int *nold, bstr *out_name, bstr *out_val)
{
    int r;

    if (!config)
        return 0; // skip

    // va.start != NULL => of the form name=val (not positional)
    // If it's just "name", and the associated option exists and is a flag,
    // don't accept it as positional argument.
    if (val.start || m_config_option_requires_param(config, name) == 0) {
        r = m_config_set_option_ext(config, name, val, flags);
        if (r < 0) {
            if (r == M_OPT_UNKNOWN) {
                mp_err(log, "Option %.*s: %.*s doesn't have a %.*s parameter.\n",
                       BSTR_P(opt_name), BSTR_P(obj_name), BSTR_P(name));
                return M_OPT_UNKNOWN;
            }
            if (r > M_OPT_EXIT)
                mp_err(log, "Option %.*s: "
                       "Error while parsing %.*s parameter %.*s (%.*s)\n",
                       BSTR_P(opt_name), BSTR_P(obj_name), BSTR_P(name),
                       BSTR_P(val));
            return r;
        }
        *out_name = name;
        *out_val = val;
        return 1;
    } else {
        val = name;
        // positional fields
        if (val.len == 0) { // Empty field, count it and go on
            (*nold)++;
            return 0;
        }
        const char *opt = m_config_get_positional_option(config, *nold);
        if (!opt) {
            mp_err(log, "Option %.*s: %.*s has only %d "
                   "params, so you can't give more than %d unnamed params.\n",
                   BSTR_P(opt_name), BSTR_P(obj_name), *nold, *nold);
            return M_OPT_OUT_OF_RANGE;
        }
        r = m_config_set_option_ext(config, bstr0(opt), val, flags);
        if (r < 0) {
            if (r > M_OPT_EXIT)
                mp_err(log, "Option %.*s: "
                       "Error while parsing %.*s parameter %s (%.*s)\n",
                       BSTR_P(opt_name), BSTR_P(obj_name), opt, BSTR_P(val));
            return r;
        }
        *out_name = bstr0(opt);
        *out_val = val;
        (*nold)++;
        return 1;
    }
}

// Consider -vf a=b:c:d. This parses "b:c:d" into name/value pairs, stored as
// linear array in *_ret. In particular, config contains what options a the
// object takes, and verifies the option values as well.
// If config is NULL, all parameters are accepted without checking.
// _ret set to NULL can be used for checking-only.
// flags can contain any M_SETOPT_* flag.
// desc is optional.
static int m_obj_parse_sub_config(struct mp_log *log, struct bstr opt_name,
                                  struct bstr name, struct bstr *pstr,
                                  struct m_config *config, int flags,
                                  struct m_obj_desc *desc, char ***ret)
{
    int nold = 0;
    char **args = NULL;
    int num_args = 0;
    int r = 1;

    if (ret) {
        args = *ret;
        while (args && args[num_args])
            num_args++;
    }

    while (pstr->len > 0) {
        bstr fname, fval;
        r = split_subconf(log, opt_name, pstr, &fname, &fval);
        if (r < 0)
            goto exit;
        if (bstr_equals0(fname, "help"))
            goto print_help;
        r = get_obj_param(log, opt_name, name, config, fname, fval, flags, &nold,
                          &fname, &fval);
        if (r < 0)
            goto exit;

        if (r > 0 && ret) {
            MP_TARRAY_APPEND(NULL, args, num_args, bstrto0(NULL, fname));
            MP_TARRAY_APPEND(NULL, args, num_args, bstrto0(NULL, fval));
            MP_TARRAY_APPEND(NULL, args, num_args, NULL);
            MP_TARRAY_APPEND(NULL, args, num_args, NULL);
            num_args -= 2;
        }

        if (!bstr_eatstart0(pstr, ":"))
            break;
    }

    if (ret) {
        if (num_args > 0) {
            *ret = args;
            args = NULL;
        } else {
            *ret = NULL;
        }
    }

    goto exit;

print_help: ;
    if (config) {
        if (desc->print_help)
            desc->print_help(log);
        m_config_print_option_list(config);
    } else {
        mp_warn(log, "Option %.*s doesn't exist.\n",
               BSTR_P(opt_name));
    }
    r = M_OPT_EXIT - 1;

exit:
    free_str_list(&args);
    return r;
}

// Characters which may appear in a filter name
#define NAMECH "abcdefghijklmnopqrstuvwxyzABCDEFGHIJKLMNOPQRSTUVWXYZ0123456789_-"

// Parse one item, e.g. -vf a=b:c:d,e=f:g => parse a=b:c:d into "a" and "b:c:d"
static int parse_obj_settings(struct mp_log *log, struct bstr opt,
                              struct bstr *pstr, const struct m_obj_list *list,
                              m_obj_settings_t **_ret)
{
    int r;
    char **plist = NULL;
    struct m_obj_desc desc;
    bstr label = {0};

    if (bstr_eatstart0(pstr, "@")) {
        if (!bstr_split_tok(*pstr, ":", &label, pstr)) {
            mp_err(log, "Option %.*s: ':' expected after label.\n", BSTR_P(opt));
            return M_OPT_INVALID;
        }
    }

    bool has_param = false;
    int idx = bstrspn(*pstr, NAMECH);
    bstr str = bstr_splice(*pstr, 0, idx);
    *pstr = bstr_cut(*pstr, idx);
    // video filters use "=", VOs use ":"
    if (bstr_eatstart0(pstr, "=") || bstr_eatstart0(pstr, ":"))
        has_param = true;

    bool skip = false;
    if (m_obj_list_find(&desc, list, str)) {
        if (desc.replaced_name)
            mp_warn(log, "Driver '%s' has been replaced with '%s'!\n",
                   desc.replaced_name, desc.name);
    } else {
        if (!list->allow_unknown_entries) {
            mp_err(log, "Option %.*s: %.*s doesn't exist.\n",
                   BSTR_P(opt), BSTR_P(str));
            return M_OPT_INVALID;
        }
        desc = (struct m_obj_desc){0};
        skip = true;
    }

    if (_ret && desc.init_options) {
        struct m_config *config = m_config_from_obj_desc_noalloc(NULL, log, &desc);
        bstr s = bstr0(desc.init_options);
        m_obj_parse_sub_config(log, opt, str, &s, config,
                               M_SETOPT_CHECK_ONLY, NULL, &plist);
        assert(s.len == 0);
        talloc_free(config);
    }

    if (has_param) {
        struct m_config *config = NULL;
        if (!skip)
            config = m_config_from_obj_desc_noalloc(NULL, log, &desc);
        r = m_obj_parse_sub_config(log, opt, str, pstr, config,
                                   M_SETOPT_CHECK_ONLY, &desc,
                                   _ret ? &plist : NULL);
        talloc_free(config);
        if (r < 0)
            return r;
    }
    if (!_ret)
        return 1;

    m_obj_settings_t item = {
        .name = bstrto0(NULL, str),
        .label = bstrdup0(NULL, label),
        .attribs = plist,
    };
    obj_settings_list_insert_at(_ret, -1, &item);
    return 1;
}

// Parse a single entry for -vf-del (return 0 if not applicable)
// mark_del is bounded by the number of items in dst
static int parse_obj_settings_del(struct mp_log *log, struct bstr opt_name,
                                  struct bstr *param, void *dst, bool *mark_del)
{
    bstr s = *param;
    if (bstr_eatstart0(&s, "@")) {
        // '@name:' -> parse as normal filter entry
        // '@name,' or '@name<end>' -> parse here
        int idx = bstrspn(s, NAMECH);
        bstr label = bstr_splice(s, 0, idx);
        s = bstr_cut(s, idx);
        if (bstr_startswith0(s, ":"))
            return 0;
        if (dst) {
            int label_index = obj_settings_list_find_by_label(VAL(dst), label);
            if (label_index >= 0) {
                mark_del[label_index] = true;
            } else {
                mp_warn(log, "Option %.*s: item label @%.*s not found.\n",
                        BSTR_P(opt_name), BSTR_P(label));
            }
        }
        *param = s;
        return 1;
    }

    bstr rest;
    long long id = bstrtoll(s, &rest, 0);
    if (rest.len == s.len)
        return 0;

    if (dst) {
        int num = obj_settings_list_num_items(VAL(dst));
        if (id < 0)
            id = num + id;

        if (id >= 0 && id < num) {
            mark_del[id] = true;
        } else {
            mp_warn(log, "Option %.*s: Index %lld is out of range.\n",
                    BSTR_P(opt_name), id);
        }
    }

    *param = rest;
    return 1;
}

static int parse_obj_settings_list(struct mp_log *log, const m_option_t *opt,
                                   struct bstr name, struct bstr param, void *dst)
{
    m_obj_settings_t *res = NULL;
    int op = OP_NONE;
    bool *mark_del = NULL;
    int num_items = obj_settings_list_num_items(dst ? VAL(dst) : 0);
    struct m_obj_list *ol = opt->priv;

    assert(opt->priv);

    if (bstr_endswith0(bstr0(opt->name), "*")) {
        struct bstr suffix = bstr_cut(name, strlen(opt->name) - 1);
        if (bstrcmp0(suffix, "-add") == 0)
            op = OP_ADD;
        else if (bstrcmp0(suffix, "-set") == 0)
            op = OP_NONE;
        else if (bstrcmp0(suffix, "-pre") == 0)
            op = OP_PRE;
        else if (bstrcmp0(suffix, "-del") == 0)
            op = OP_DEL;
        else if (bstrcmp0(suffix, "-clr") == 0)
            op = OP_CLR;
        else if (bstrcmp0(suffix, "-toggle") == 0)
            op = OP_TOGGLE;
        else if (suffix.len == 0)
            op = OP_NONE;
        else {
            char pre[80];
            snprintf(pre, sizeof(pre), "%.*s", (int)(strlen(opt->name) - 1),
                     opt->name);
            mp_err(log, "Option %.*s: unknown postfix %.*s\n"
                   "Supported postfixes are:\n"
                   "  %s-set\n"
                   " Overwrite the old list with the given list\n\n"
                   "  %s-add\n"
                   " Append the given list to the current list\n\n"
                   "  %s-pre\n"
                   " Prepend the given list to the current list\n\n"
                   "  %s-del x,y,...\n"
                   " Remove the given elements. Take the list element index (starting from 0).\n"
                   " Negative index can be used (i.e. -1 is the last element).\n"
                   " Filter names work as well.\n\n"
                   "  %s-toggle\n"
                   " Add the filter to the list, or remove it if it's already added.\n\n"
                   "  %s-clr\n"
                   " Clear the current list.\n\n",
                   BSTR_P(name), BSTR_P(suffix), pre, pre, pre, pre, pre, pre);

            return M_OPT_UNKNOWN;
        }
    }

    if (!bstrcmp0(param, "help")) {
        mp_info(log, "Available %s:\n", ol->description);
        for (int n = 0; ; n++) {
            struct m_obj_desc desc;
            if (!ol->get_desc(&desc, n))
                break;
            if (!desc.hidden) {
                mp_info(log, "  %-15s: %s\n",
                       desc.name, desc.description);
            }
        }
        mp_info(log, "\n");
        return M_OPT_EXIT - 1;
    }

    if (op == OP_CLR) {
        if (param.len) {
            mp_err(log, "Option %.*s: -clr does not take an argument.\n",
                   BSTR_P(name));
            return M_OPT_INVALID;
        }
        if (dst)
            free_obj_settings_list(dst);
        return 0;
    } else if (op == OP_DEL) {
        mark_del = talloc_zero_array(NULL, bool, num_items + 1);
    }

    if (op != OP_NONE && param.len == 0)
        return M_OPT_MISSING_PARAM;

    while (param.len > 0) {
        int r = 0;
        if (op == OP_DEL)
            r = parse_obj_settings_del(log, name, &param, dst, mark_del);
        if (r == 0) {
            r = parse_obj_settings(log, name, &param, ol, dst ? &res : NULL);
        }
        if (r < 0)
            return r;
        if (param.len > 0) {
            const char sep[2] = {OPTION_LIST_SEPARATOR, 0};
            if (!bstr_eatstart0(&param, sep))
                return M_OPT_INVALID;
            if (param.len == 0) {
                if (!ol->allow_trailer)
                    return M_OPT_INVALID;
                if (dst) {
                    m_obj_settings_t item = {
                        .name = talloc_strdup(NULL, ""),
                    };
                    obj_settings_list_insert_at(&res, -1, &item);
                }
            }
        }
    }

    if (dst) {
        m_obj_settings_t *list = VAL(dst);
        if (op == OP_PRE) {
            int prepend_counter = 0;
            for (int n = 0; res && res[n].name; n++) {
                int label = obj_settings_list_find_by_label0(list, res[n].label);
                if (label < 0) {
                    obj_settings_list_insert_at(&list, prepend_counter, &res[n]);
                    prepend_counter++;
                } else {
                    // Prefer replacement semantics, instead of actually
                    // prepending.
                    obj_setting_free(&list[label]);
                    list[label] = res[n];
                }
            }
            talloc_free(res);
        } else if (op == OP_ADD) {
            for (int n = 0; res && res[n].name; n++) {
                int label = obj_settings_list_find_by_label0(list, res[n].label);
                if (label < 0) {
                    obj_settings_list_insert_at(&list, -1, &res[n]);
                } else {
                    // Prefer replacement semantics, instead of actually
                    // appending.
                    obj_setting_free(&list[label]);
                    list[label] = res[n];
                }
            }
            talloc_free(res);
        } else if (op == OP_TOGGLE) {
            for (int n = 0; res && res[n].name; n++) {
                int found = obj_settings_find_by_content(list, &res[n]);
                if (found < 0) {
                    obj_settings_list_insert_at(&list, -1, &res[n]);
                } else {
                    obj_settings_list_del_at(&list, found);
                    obj_setting_free(&res[n]);
                }
            }
            talloc_free(res);
        } else if (op == OP_DEL) {
            for (int n = num_items - 1; n >= 0; n--) {
                if (mark_del[n])
                    obj_settings_list_del_at(&list, n);
            }
            for (int n = 0; res && res[n].name; n++) {
                int found = obj_settings_find_by_content(list, &res[n]);
                if (found < 0) {
                    mp_warn(log, "Option %.*s: Item not found\n", BSTR_P(name));
                } else {
                    obj_settings_list_del_at(&list, found);
                }
            }
            free_obj_settings_list(&res);
        } else {
            assert(op == OP_NONE);
            free_obj_settings_list(&list);
            list = res;
        }
        VAL(dst) = list;
    }

    talloc_free(mark_del);
    return 1;
}

static void append_param(char **res, char *param)
{
    if (strspn(param, NAMECH) == strlen(param)) {
        *res = talloc_strdup_append(*res, param);
    } else {
        // Simple escaping: %BYTECOUNT%STRING
        *res = talloc_asprintf_append(*res, "%%%zd%%%s", strlen(param), param);
    }
}

static char *print_obj_settings_list(const m_option_t *opt, const void *val)
{
    m_obj_settings_t *list = VAL(val);
    char *res = talloc_strdup(NULL, "");
    for (int n = 0; list && list[n].name; n++) {
        m_obj_settings_t *entry = &list[n];
        if (n > 0)
            res = talloc_strdup_append(res, ",");
        // Assume labels and names don't need escaping
        if (entry->label && entry->label[0])
            res = talloc_asprintf_append(res, "@%s:", entry->label);
        res = talloc_strdup_append(res, entry->name);
        if (entry->attribs && entry->attribs[0]) {
            res = talloc_strdup_append(res, "=");
            for (int i = 0; entry->attribs[i * 2 + 0]; i++) {
                if (i > 0)
                    res = talloc_strdup_append(res, ":");
                append_param(&res, entry->attribs[i * 2 + 0]);
                res = talloc_strdup_append(res, "=");
                append_param(&res, entry->attribs[i * 2 + 1]);
            }
        }
    }
    return res;
}

static int set_obj_settings_list(const m_option_t *opt, void *dst,
                                 struct mpv_node *src)
{
    if (src->format != MPV_FORMAT_NODE_ARRAY)
        return M_OPT_INVALID;
    m_obj_settings_t *entries =
        talloc_zero_array(NULL, m_obj_settings_t, src->u.list->num + 1);
    for (int n = 0; n < src->u.list->num; n++) {
        m_obj_settings_t *entry = &entries[n];
        if (src->u.list->values[n].format != MPV_FORMAT_NODE_MAP)
            goto error;
        struct mpv_node_list *src_entry = src->u.list->values[n].u.list;
        for (int i = 0; i < src_entry->num; i++) {
            const char *key = src_entry->keys[i];
            struct mpv_node *val = &src_entry->values[i];
            if (strcmp(key, "name") == 0) {
                if (val->format != MPV_FORMAT_STRING)
                    goto error;
                entry->name = talloc_strdup(NULL, val->u.string);
            } else if (strcmp(key, "label") == 0) {
                if (val->format != MPV_FORMAT_STRING)
                    goto error;
                entry->label = talloc_strdup(NULL, val->u.string);
            } else if (strcmp(key, "params") == 0) {
                if (val->format != MPV_FORMAT_NODE_MAP)
                    goto error;
                struct mpv_node_list *src_params = val->u.list;
                entry->attribs =
                    talloc_zero_array(NULL, char*, (src_params->num + 1) * 2);
                for (int x = 0; x < src_params->num; x++) {
                    if (src_params->values[x].format != MPV_FORMAT_STRING)
                        goto error;
                    entry->attribs[x * 2 + 0] =
                        talloc_strdup(NULL, src_params->keys[x]);
                    entry->attribs[x * 2 + 1] =
                        talloc_strdup(NULL, src_params->values[x].u.string);
                }
            }
        }
    }
    free_obj_settings_list(dst);
    VAL(dst) = entries;
    return 0;
error:
    free_obj_settings_list(&entries);
    return M_OPT_INVALID;
}

static struct mpv_node *add_array_entry(struct mpv_node *dst)
{
    struct mpv_node_list *list = dst->u.list;
    assert(dst->format == MPV_FORMAT_NODE_ARRAY&& dst->u.list);
    MP_TARRAY_GROW(list, list->values, list->num);
    return &list->values[list->num++];
}

static struct mpv_node *add_map_entry(struct mpv_node *dst, const char *key)
{
    struct mpv_node_list *list = dst->u.list;
    assert(dst->format == MPV_FORMAT_NODE_MAP && dst->u.list);
    MP_TARRAY_GROW(list, list->values, list->num);
    MP_TARRAY_GROW(list, list->keys, list->num);
    list->keys[list->num] = talloc_strdup(list, key);
    return &list->values[list->num++];
}

static void add_map_string(struct mpv_node *dst, const char *key, const char *val)
{
    struct mpv_node *entry = add_map_entry(dst, key);
    entry->format = MPV_FORMAT_STRING;
    entry->u.string = talloc_strdup(dst->u.list, val);
}

static int get_obj_settings_list(const m_option_t *opt, void *ta_parent,
                                 struct mpv_node *dst, void *val)
{
    m_obj_settings_t *list = VAL(val);
    dst->format = MPV_FORMAT_NODE_ARRAY;
    dst->u.list = talloc_zero(ta_parent, struct mpv_node_list);
    ta_parent = dst->u.list;
    for (int n = 0; list && list[n].name; n++) {
        m_obj_settings_t *entry = &list[n];
        struct mpv_node *nentry = add_array_entry(dst);
        nentry->format = MPV_FORMAT_NODE_MAP;
        nentry->u.list = talloc_zero(ta_parent, struct mpv_node_list);
        add_map_string(nentry, "name", entry->name);
        if (entry->label && entry->label[0])
            add_map_string(nentry, "label", entry->label);
        struct mpv_node *params = add_map_entry(nentry, "params");
        params->format = MPV_FORMAT_NODE_MAP;
        params->u.list = talloc_zero(ta_parent, struct mpv_node_list);
        for (int i = 0; entry->attribs && entry->attribs[i * 2 + 0]; i++) {
            add_map_string(params, entry->attribs[i * 2 + 0],
                                   entry->attribs[i * 2 + 1]);
        }
    }
    return 1;
}

const m_option_type_t m_option_type_obj_settings_list = {
    .name  = "Object settings list",
    .size  = sizeof(m_obj_settings_t *),
    .flags = M_OPT_TYPE_DYNAMIC | M_OPT_TYPE_ALLOW_WILDCARD,
    .parse = parse_obj_settings_list,
    .print = print_obj_settings_list,
    .copy  = copy_obj_settings_list,
    .free  = free_obj_settings_list,
    .set   = set_obj_settings_list,
    .get   = get_obj_settings_list,
};

#undef VAL
#define VAL(x) (*(struct mpv_node *)(x))

static int parse_node(struct mp_log *log, const m_option_t *opt,
                      struct bstr name, struct bstr param, void *dst)
{
    // Maybe use JSON?
    mp_err(log, "option type doesn't accept strings");
    return M_OPT_INVALID;
}

static char *print_node(const m_option_t *opt, const void *val)
{
    char *t = talloc_strdup(NULL, "");
    if (json_write(&t, &VAL(val)) < 0) {
        talloc_free(t);
        t = NULL;
    }
    return t;
}

static void dup_node(void *ta_parent, struct mpv_node *node)
{
    switch (node->format) {
    case MPV_FORMAT_STRING:
        node->u.string = talloc_strdup(ta_parent, node->u.string);
        break;
    case MPV_FORMAT_NODE_ARRAY:
    case MPV_FORMAT_NODE_MAP: {
        struct mpv_node_list *oldlist = node->u.list;
        struct mpv_node_list *new = talloc_zero(ta_parent, struct mpv_node_list);
        node->u.list = new;
        if (oldlist->num > 0) {
            *new = *oldlist;
            new->values = talloc_array(new, struct mpv_node, new->num);
            for (int n = 0; n < new->num; n++) {
                new->values[n] = oldlist->values[n];
                dup_node(new, &new->values[n]);
            }
            if (node->format == MPV_FORMAT_NODE_MAP) {
                new->keys = talloc_array(new, char*, new->num);
                for (int n = 0; n < new->num; n++)
                    new->keys[n] = talloc_strdup(new, oldlist->keys[n]);
            }
        }
        break;
    }
    case MPV_FORMAT_NONE:
    case MPV_FORMAT_FLAG:
    case MPV_FORMAT_INT64:
    case MPV_FORMAT_DOUBLE:
        break;
    default:
        // unknown entry - mark as invalid
        node->format = (mpv_format)-1;
    }
}

static void copy_node(const m_option_t *opt, void *dst, const void *src)
{
    assert(sizeof(struct mpv_node) <= sizeof(union m_option_value));

    if (!(dst && src))
        return;

    opt->type->free(dst);
    VAL(dst) = VAL(src);
    dup_node(NULL, &VAL(dst));
}

void *node_get_alloc(struct mpv_node *node)
{
    // Assume it was allocated with copy_node(), which allocates all
    // sub-nodes with the parent node as talloc parent.
    switch (node->format) {
    case MPV_FORMAT_STRING:
        return node->u.string;
    case MPV_FORMAT_NODE_ARRAY:
    case MPV_FORMAT_NODE_MAP:
        return node->u.list;
    default:
        return NULL;
    }
}

static void free_node(void *src)
{
    if (src) {
        struct mpv_node *node = &VAL(src);
        talloc_free(node_get_alloc(node));
        *node = (struct mpv_node){{0}};
    }
}

// idempotent functions for convenience
static int node_set(const m_option_t *opt, void *dst, struct mpv_node *src)
{
    copy_node(opt, dst, src);
    return 1;
}

static int node_get(const m_option_t *opt, void *ta_parent,
                    struct mpv_node *dst, void *src)
{
    *dst = VAL(src);
    dup_node(ta_parent, dst);
    return 1;
}

const m_option_type_t m_option_type_node = {
    .name  = "Complex",
    .size  = sizeof(struct mpv_node),
    .flags = M_OPT_TYPE_DYNAMIC,
    .parse = parse_node,
    .print = print_node,
    .copy  = copy_node,
    .free  = free_node,
    .set   = node_set,
    .get   = node_get,
};

// Special-cased by m_config.c.
const m_option_type_t m_option_type_alias = {
    .name  = "alias",
};
const m_option_type_t m_option_type_removed = {
    .name  = "removed",
};<|MERGE_RESOLUTION|>--- conflicted
+++ resolved
@@ -133,21 +133,12 @@
         if (dst)
             VAL(dst) = 1;
         return 1;
-<<<<<<< HEAD
     }
     if (bstr_equals0(param, "no")) {
         if (dst)
             VAL(dst) = 0;
         return 1;
     }
-=======
-    }
-    if (bstr_equals0(param, "no")) {
-        if (dst)
-            VAL(dst) = 0;
-        return 1;
-    }
->>>>>>> 34d5b73f
     mp_fatal(log, "Invalid parameter for %.*s flag: %.*s\n",
                 BSTR_P(name), BSTR_P(param));
     mp_info(log, "Valid values are:\n");
