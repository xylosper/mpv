--- conflicted
+++ resolved
@@ -6124,11 +6124,6 @@
   extra_ldflags="$extra_ldflags -lz"
 else
   def_zlib='#define CONFIG_ZLIB 0'
-<<<<<<< HEAD
-=======
-  _libavdecoders=$(echo $_libavdecoders | sed -e s/FLASHSV_DECODER// -e s/PNG_DECODER// -e s/ZMBV_DECODER// -e s/ZLIB_DECODER// -e s/DXA_DECODER// -e s/TSCC_DECODER//)
-  _libavencoders=$(echo $_libavencoders | sed -e s/FLASHSV_ENCODER// -e s/PNG_ENCODER// -e s/ZMBV_ENCODER// -e s/ZLIB_ENCODER//)
->>>>>>> cbbc8868
 fi
 echores "$_zlib"
 
@@ -7987,23 +7982,9 @@
 LIBAVFORMAT = $_libavformat
 LIBPOSTPROC = $_libpostproc
 LIBSWSCALE = $_libswscale
-<<<<<<< HEAD
 LIBAVCODEC_INTERNALS = $_libavcodec_internals
 LIBSWSCALE_INTERNALS = $_libswscale_internals
 FFMPEG_SOURCE_PATH = $_ffmpeg_source
-=======
-LIBSWSCALE_A = $_libswscale_a
-LIBSWSCALE_SO = $_libswscale_so
-
-CC_O=-o \$@
-LD=gcc
-CONFIG_STATIC=yes
-SRC_PATH=..
-BUILD_ROOT=..
-LIBPREF=lib
-LIBSUF=.a
-LIBNAME=\$(LIBPREF)\$(NAME)\$(LIBSUF)
->>>>>>> cbbc8868
 
 # Some FFmpeg codecs depend on these. Enable them unconditionally for now.
 CONFIG_AANDCT=yes
