--- conflicted
+++ resolved
@@ -8061,10 +8061,6 @@
 CONFIG_GPL=yes
 CONFIG_MLIB = $_mlib
 CONFIG_MUXERS=$_mencoder
-<<<<<<< HEAD
-=======
-CONFIG_POSTPROC = yes
->>>>>>> 00959d5c
 CONFIG_VDPAU=$_vdpau
 CONFIG_XVMC=$_xvmc
 CONFIG_ZLIB=$_zlib
@@ -8508,11 +8504,6 @@
 #define HAVE_LDBRX 0
 #define HAVE_POLL_H 1
 #define HAVE_PPC4XX 0
-<<<<<<< HEAD
-=======
-#define HAVE_STRERROR_R 0
-#define HAVE_SYS_SELECT_H 0
->>>>>>> 00959d5c
 #define HAVE_VFP_ARGS 1
 #define HAVE_VIRTUALALLOC 0
 
