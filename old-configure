--- conflicted
+++ resolved
@@ -932,9 +932,6 @@
 #define HAVE_NETBSD_THREAD_NAME 0
 #define HAVE_DXVA2_HWACCEL 0
 #define HAVE_FCHMOD 0
-<<<<<<< HEAD
-
-=======
 #define HAVE_RPI 0
 #define HAVE_RPI_GLES 0
 #define HAVE_AV_PIX_FMT_MMAL 0
@@ -943,7 +940,6 @@
 #define DEFAULT_CDROM_DEVICE "/dev/rcd0c"
 #define DEFAULT_DVD_DEVICE   "/dev/rcd0c"
 #else
->>>>>>> 34d5b73f
 #define DEFAULT_CDROM_DEVICE "/dev/cdrom"
 #define DEFAULT_DVD_DEVICE   "/dev/dvd"
 #endif
