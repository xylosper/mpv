/*
 * Copyright (C) 2006 Evgeniy Stepanov <eugeni.stepanov@gmail.com>
 *
 * This file is part of MPlayer.
 *
 * MPlayer is free software; you can redistribute it and/or modify
 * it under the terms of the GNU General Public License as published by
 * the Free Software Foundation; either version 2 of the License, or
 * (at your option) any later version.
 *
 * MPlayer is distributed in the hope that it will be useful,
 * but WITHOUT ANY WARRANTY; without even the implied warranty of
 * MERCHANTABILITY or FITNESS FOR A PARTICULAR PURPOSE.  See the
 * GNU General Public License for more details.
 *
 * You should have received a copy of the GNU General Public License along
 * with libass; if not, write to the Free Software Foundation, Inc.,
 * 51 Franklin Street, Fifth Floor, Boston, MA 02110-1301 USA.
 */

#include <inttypes.h>
#include <string.h>
#include <stdlib.h>
#include <stdarg.h>
#include <stdbool.h>

#include <ass/ass.h>
#include <ass/ass_types.h>

#include "common/common.h"
#include "common/global.h"
#include "common/msg.h"
#include "options/path.h"
#include "ass_mp.h"
#include "osd.h"
#include "stream/stream.h"
#include "options/options.h"

// res_y should be track->PlayResY
// It determines scaling of font sizes and more.
void mp_ass_set_style(ASS_Style *style, double res_y,
                      const struct osd_style_opts *opts)
{
    if (opts->font) {
        if (!style->FontName || strcmp(style->FontName, opts->font) != 0) {
            free(style->FontName);
            style->FontName = strdup(opts->font);
            style->treat_fontname_as_pattern = 1;
        }
    }

    // libass_font_size = FontSize * (window_height / res_y)
    // scale translates parameters from PlayResY=720 to res_y
    double scale = res_y / 720.0;

    style->FontSize = opts->font_size * scale;
    style->PrimaryColour = MP_ASS_COLOR(opts->color);
    style->SecondaryColour = style->PrimaryColour;
    style->OutlineColour = MP_ASS_COLOR(opts->border_color);
    if (opts->back_color.a) {
        style->BackColour = MP_ASS_COLOR(opts->back_color);
        style->BorderStyle = 4; // opaque box
    } else {
        style->BackColour = MP_ASS_COLOR(opts->shadow_color);
        style->BorderStyle = 1; // outline
    }
    style->Outline = opts->border_size * scale;
    style->Shadow = opts->shadow_offset * scale;
    style->Spacing = opts->spacing * scale;
    style->MarginL = opts->margin_x * scale;
    style->MarginR = style->MarginL;
    style->MarginV = opts->margin_y * scale;
    style->ScaleX = 1.;
    style->ScaleY = 1.;
    style->Alignment = 1 + (opts->align_x + 1) + (opts->align_y + 2) % 3 * 4;
<<<<<<< HEAD
#if LIBASS_VERSION >= 0x01020000
=======
>>>>>>> dbc5d7b7
    style->Blur = opts->blur;
}

// Add default styles, if the track does not have any styles yet.
// Apply style overrides if the user provides any.
void mp_ass_add_default_styles(ASS_Track *track, struct MPOpts *opts)
{
    if (opts->ass_styles_file && opts->ass_style_override)
        ass_read_styles(track, opts->ass_styles_file, NULL);

    if (track->n_styles == 0) {
        if (!track->PlayResY) {
            track->PlayResY = MP_ASS_FONT_PLAYRESY;
            track->PlayResX = track->PlayResY * 4 / 3;
        }
        track->Kerning = true;
        int sid = ass_alloc_style(track);
        track->default_style = sid;
        ASS_Style *style = track->styles + sid;
        style->Name = strdup("Default");
        mp_ass_set_style(style, track->PlayResY, opts->sub_text_style);
    }

    if (opts->ass_style_override)
        ass_process_force_style(track);
}

ASS_Track *mp_ass_default_track(ASS_Library *library, struct MPOpts *opts)
{
    ASS_Track *track = ass_new_track(library);

    track->track_type = TRACK_TYPE_ASS;
    track->Timer = 100.;

    mp_ass_add_default_styles(track, opts);

    return track;
}

<<<<<<< HEAD
void mp_ass_configure(ASS_Renderer *priv, struct MPOpts *opts, bool is_ass,
                      struct mp_osd_res *dim)
{
    ass_set_frame_size(priv, dim->w, dim->h);
    ass_set_margins(priv, dim->mt, dim->mb, dim->ml, dim->mr);

    bool set_use_margins = false;
    int set_sub_pos = 0;
    float set_line_spacing = 0;
    float set_font_scale = 1;
    int set_hinting = 0;
    bool set_scale_with_window = false;
    bool set_scale_by_window = true;
    // With forced overrides, apply the --sub-* specific options
    if (!is_ass || opts->ass_style_override == 3) {
        set_scale_with_window = opts->sub_scale_with_window;
        set_use_margins = opts->sub_use_margins;
        set_scale_by_window = opts->sub_scale_by_window;
    } else {
        set_scale_with_window = opts->ass_scale_with_window;
        set_use_margins = opts->ass_use_margins;
    }
    if (!is_ass || opts->ass_style_override) {
        set_sub_pos = 100 - opts->sub_pos;
        set_line_spacing = opts->ass_line_spacing;
        set_hinting = opts->ass_hinting;
        set_font_scale = opts->sub_scale;
    }
    if (set_scale_with_window) {
        int vidh = dim->h - (dim->mt + dim->mb);
        set_font_scale *= dim->h / (float)MPMAX(vidh, 1);
    }
    if (!set_scale_by_window) {
        double factor = dim->h / 720.0;
        if (factor != 0.0)
            set_font_scale /= factor;
    }
    ass_set_use_margins(priv, set_use_margins);
#if LIBASS_VERSION >= 0x01010000
    ass_set_line_position(priv, set_sub_pos);
#endif
#if LIBASS_VERSION >= 0x01000000
    ass_set_shaper(priv, opts->ass_shaper);
#endif
#if LIBASS_VERSION >= 0x01103001
    int set_force_flags = 0;
    if (opts->ass_style_override == 3)
        set_force_flags |= ASS_OVERRIDE_BIT_STYLE | ASS_OVERRIDE_BIT_FONT_SIZE;
    if (opts->ass_style_override == 4)
        set_force_flags |= ASS_OVERRIDE_BIT_FONT_SIZE;
    ass_set_selective_style_override_enabled(priv, set_force_flags);
    ASS_Style style = {0};
    mp_ass_set_style(&style, 288, opts->sub_text_style);
    ass_set_selective_style_override(priv, &style);
    free(style.FontName);
#endif
    ass_set_font_scale(priv, set_font_scale);
    ass_set_hinting(priv, set_hinting);
    ass_set_line_spacing(priv, set_line_spacing);
}

=======
>>>>>>> dbc5d7b7
void mp_ass_configure_fonts(ASS_Renderer *priv, struct osd_style_opts *opts,
                            struct mpv_global *global, struct mp_log *log)
{
    void *tmp = talloc_new(NULL);
    char *default_font = mp_find_config_file(tmp, global, "subfont.ttf");
    char *config       = mp_find_config_file(tmp, global, "fonts.conf");

    if (default_font && !mp_path_exists(default_font))
        default_font = NULL;

    mp_verbose(log, "Setting up fonts...\n");
    ass_set_fonts(priv, default_font, opts->font, 1, config, 1);
    mp_verbose(log, "Done.\n");

    talloc_free(tmp);
}

void mp_ass_render_frame(ASS_Renderer *renderer, ASS_Track *track, double time,
                         struct sub_bitmap **parts, struct sub_bitmaps *res)
{
    int changed;
    ASS_Image *imgs = ass_render_frame(renderer, track, time, &changed);
    if (changed == 2)
        res->bitmap_id = ++res->bitmap_pos_id;
    else if (changed)
        res->bitmap_pos_id++;
    res->format = SUBBITMAP_LIBASS;

    res->parts = *parts;
    res->num_parts = 0;
    int num_parts_alloc = MP_TALLOC_AVAIL(res->parts);
    for (struct ass_image *img = imgs; img; img = img->next) {
        if (img->w == 0 || img->h == 0)
            continue;
        if (res->num_parts >= num_parts_alloc) {
            num_parts_alloc = MPMAX(num_parts_alloc * 2, 32);
            res->parts = talloc_realloc(NULL, res->parts, struct sub_bitmap,
                                        num_parts_alloc);
        }
        struct sub_bitmap *p = &res->parts[res->num_parts];
        p->bitmap = img->bitmap;
        p->stride = img->stride;
        p->libass.color = img->color;
        p->dw = p->w = img->w;
        p->dh = p->h = img->h;
        p->x = img->dst_x;
        p->y = img->dst_y;
        res->num_parts++;
    }
    *parts = res->parts;
}

static const int map_ass_level[] = {
    MSGL_ERR,           // 0 "FATAL errors"
    MSGL_WARN,
    MSGL_INFO,
    MSGL_V,
    MSGL_V,
    MSGL_V,             // 5 application recommended level
    MSGL_DEBUG,
    MSGL_TRACE,         // 7 "verbose DEBUG"
};

static void message_callback(int level, const char *format, va_list va, void *ctx)
{
    struct mp_log *log = ctx;
    if (!log)
        return;
    level = map_ass_level[level];
    mp_msg_va(log, level, format, va);
    // libass messages lack trailing \n
    mp_msg(log, level, "\n");
}

ASS_Library *mp_ass_init(struct mpv_global *global, struct mp_log *log)
{
    char *path = mp_find_config_file(NULL, global, "fonts");
    ASS_Library *priv = ass_library_init();
    if (!priv)
        abort();
    ass_set_message_cb(priv, message_callback, log);
    if (path)
        ass_set_fonts_dir(priv, path);
    ass_set_extract_fonts(priv, global->opts->use_embedded_fonts);
    talloc_free(path);
    return priv;
}<|MERGE_RESOLUTION|>--- conflicted
+++ resolved
@@ -73,10 +73,6 @@
     style->ScaleX = 1.;
     style->ScaleY = 1.;
     style->Alignment = 1 + (opts->align_x + 1) + (opts->align_y + 2) % 3 * 4;
-<<<<<<< HEAD
-#if LIBASS_VERSION >= 0x01020000
-=======
->>>>>>> dbc5d7b7
     style->Blur = opts->blur;
 }
 
@@ -116,70 +112,6 @@
     return track;
 }
 
-<<<<<<< HEAD
-void mp_ass_configure(ASS_Renderer *priv, struct MPOpts *opts, bool is_ass,
-                      struct mp_osd_res *dim)
-{
-    ass_set_frame_size(priv, dim->w, dim->h);
-    ass_set_margins(priv, dim->mt, dim->mb, dim->ml, dim->mr);
-
-    bool set_use_margins = false;
-    int set_sub_pos = 0;
-    float set_line_spacing = 0;
-    float set_font_scale = 1;
-    int set_hinting = 0;
-    bool set_scale_with_window = false;
-    bool set_scale_by_window = true;
-    // With forced overrides, apply the --sub-* specific options
-    if (!is_ass || opts->ass_style_override == 3) {
-        set_scale_with_window = opts->sub_scale_with_window;
-        set_use_margins = opts->sub_use_margins;
-        set_scale_by_window = opts->sub_scale_by_window;
-    } else {
-        set_scale_with_window = opts->ass_scale_with_window;
-        set_use_margins = opts->ass_use_margins;
-    }
-    if (!is_ass || opts->ass_style_override) {
-        set_sub_pos = 100 - opts->sub_pos;
-        set_line_spacing = opts->ass_line_spacing;
-        set_hinting = opts->ass_hinting;
-        set_font_scale = opts->sub_scale;
-    }
-    if (set_scale_with_window) {
-        int vidh = dim->h - (dim->mt + dim->mb);
-        set_font_scale *= dim->h / (float)MPMAX(vidh, 1);
-    }
-    if (!set_scale_by_window) {
-        double factor = dim->h / 720.0;
-        if (factor != 0.0)
-            set_font_scale /= factor;
-    }
-    ass_set_use_margins(priv, set_use_margins);
-#if LIBASS_VERSION >= 0x01010000
-    ass_set_line_position(priv, set_sub_pos);
-#endif
-#if LIBASS_VERSION >= 0x01000000
-    ass_set_shaper(priv, opts->ass_shaper);
-#endif
-#if LIBASS_VERSION >= 0x01103001
-    int set_force_flags = 0;
-    if (opts->ass_style_override == 3)
-        set_force_flags |= ASS_OVERRIDE_BIT_STYLE | ASS_OVERRIDE_BIT_FONT_SIZE;
-    if (opts->ass_style_override == 4)
-        set_force_flags |= ASS_OVERRIDE_BIT_FONT_SIZE;
-    ass_set_selective_style_override_enabled(priv, set_force_flags);
-    ASS_Style style = {0};
-    mp_ass_set_style(&style, 288, opts->sub_text_style);
-    ass_set_selective_style_override(priv, &style);
-    free(style.FontName);
-#endif
-    ass_set_font_scale(priv, set_font_scale);
-    ass_set_hinting(priv, set_hinting);
-    ass_set_line_spacing(priv, set_line_spacing);
-}
-
-=======
->>>>>>> dbc5d7b7
 void mp_ass_configure_fonts(ASS_Renderer *priv, struct osd_style_opts *opts,
                             struct mpv_global *global, struct mp_log *log)
 {
