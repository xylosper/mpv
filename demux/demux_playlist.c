--- conflicted
+++ resolved
@@ -26,11 +26,7 @@
 #include "common/playlist.h"
 #include "options/path.h"
 #include "stream/stream.h"
-<<<<<<< HEAD
-#include "stream/rar.h"
-=======
 #include "osdep/io.h"
->>>>>>> 34d5b73f
 #include "demux.h"
 
 #define PROBE_SIZE (8 * 1024)
@@ -197,30 +193,6 @@
     return 0;
 }
 
-static int parse_rar(struct pl_parser *p)
-{
-    if (RarProbe(p->s))
-        return -1;
-    if (p->probing)
-        return 0;
-
-    int count;
-    rar_file_t **files;
-    if (RarParse(p->s, &count, &files))
-        return -1;
-
-    p->pl->disable_safety = true; // make it load rar://
-    char *prefix = mp_url_escape(p, p->real_stream->url, "~|");
-    for (int n = 0; n < count; n++) {
-        // stream_rar.c does the real work
-        playlist_add_file(p->pl,
-                talloc_asprintf(p, "rar://%s|%s", prefix, files[n]->name));
-        RarFileDelete(files[n]);
-    }
-    talloc_free(files);
-    return 0;
-}
-
 static int parse_txt(struct pl_parser *p)
 {
     if (!p->force)
@@ -299,7 +271,6 @@
     {"mov", parse_mov_rtsptext},
     {"pls", parse_pls,
      MIME_TYPES("audio/x-scpls")},
-    {"rar", parse_rar},
     {"txt", parse_txt},
 };
 
