/*
 * Copyright (C) 2004 Michael Niedermayer <michaelni@gmx.at>
 *
 * This file is part of mpv.
 *
 * mpv is free software; you can redistribute it and/or modify
 * it under the terms of the GNU General Public License as published by
 * the Free Software Foundation; either version 2 of the License, or
 * (at your option) any later version.
 *
 * mpv is distributed in the hope that it will be useful,
 * but WITHOUT ANY WARRANTY; without even the implied warranty of
 * MERCHANTABILITY or FITNESS FOR A PARTICULAR PURPOSE.  See the
 * GNU General Public License for more details.
 *
 * You should have received a copy of the GNU General Public License along
 * with mpv.  If not, see <http://www.gnu.org/licenses/>.
 */

#include <stdlib.h>
#include <limits.h>
#include <stdbool.h>
#include <string.h>
#include <strings.h>
#include <assert.h>

#include "config.h"

#include <libavformat/avformat.h>
#include <libavformat/avio.h>
#include <libavutil/avutil.h>
#include <libavutil/avstring.h>
#include <libavutil/mathematics.h>
#include <libavutil/replaygain.h>
#include <libavutil/display.h>
#include <libavutil/opt.h>

#include "options/options.h"
#include "common/msg.h"
#include "common/tags.h"
#include "common/av_common.h"
#include "misc/bstr.h"

#include "stream/stream.h"
#include "demux.h"
#include "stheader.h"
#include "options/m_option.h"


#define INITIAL_PROBE_SIZE STREAM_BUFFER_SIZE
#define PROBE_BUF_SIZE FFMIN(STREAM_MAX_BUFFER_SIZE, 2 * 1024 * 1024)


// Should correspond to IO_BUFFER_SIZE in libavformat/aviobuf.c (not public)
// libavformat (almost) always reads data in blocks of this size.
#define BIO_BUFFER_SIZE 32768

#define OPT_BASE_STRUCT struct demux_lavf_opts
struct demux_lavf_opts {
    int probesize;
    int probescore;
    float analyzeduration;
    int buffersize;
    int allow_mimetype;
    char *format;
    char *cryptokey;
    char **avopts;
    int hacks;
    int genptsmode;
};

const struct m_sub_options demux_lavf_conf = {
    .opts = (const m_option_t[]) {
        OPT_INTRANGE("probesize", probesize, 0, 32, INT_MAX),
        OPT_STRING("format", format, 0),
        OPT_FLOATRANGE("analyzeduration", analyzeduration, 0, 0, 3600),
        OPT_INTRANGE("buffersize", buffersize, 0, 1, 10 * 1024 * 1024,
                     OPTDEF_INT(BIO_BUFFER_SIZE)),
        OPT_FLAG("allow-mimetype", allow_mimetype, 0),
        OPT_INTRANGE("probescore", probescore, 0, 1, AVPROBE_SCORE_MAX),
        OPT_STRING("cryptokey", cryptokey, 0),
        OPT_FLAG("hacks", hacks, 0),
        OPT_CHOICE("genpts-mode", genptsmode, 0,
                   ({"lavf", 1}, {"no", 0})),
        OPT_KEYVALUELIST("o", avopts, 0),
        {0}
    },
    .size = sizeof(struct demux_lavf_opts),
    .defaults = &(const struct demux_lavf_opts){
        .allow_mimetype = 1,
        .hacks = 1,
        // AVPROBE_SCORE_MAX/4 + 1 is the "recommended" limit. Below that, the
        // user is supposed to retry with larger probe sizes until a higher
        // value is reached.
        .probescore = AVPROBE_SCORE_MAX/4 + 1,
    },
};

struct format_hack {
    const char *ff_name;
    const char *mime_type;
    int probescore;
    float analyzeduration;
    unsigned int if_flags;      // additional AVInputFormat.flags flags
    bool max_probe : 1;         // use probescore only if max. probe size reached
    bool ignore : 1;            // blacklisted
    bool no_stream : 1;         // do not wrap struct stream as AVIOContext
    bool use_stream_ids : 1;    // export the native stream IDs
    bool fully_read : 1;        // set demuxer.fully_read flag
    bool image_format : 1;      // expected to contain exactly 1 frame
    // Do not confuse player's position estimation (position is into external
    // segment, with e.g. HLS, player knows about the playlist main file only).
    bool clear_filepos : 1;
};

#define BLACKLIST(fmt) {fmt, .ignore = true}
#define TEXTSUB(fmt) {fmt, .fully_read = true}
#define IMAGEFMT(fmt) {fmt, .image_format = true}

static const struct format_hack format_hacks[] = {
    // for webradios
    {"aac", "audio/aacp", 25, 0.5},
    {"aac", "audio/aac",  25, 0.5},

    // some mp3 files don't detect correctly (usually id3v2 too large)
    {"mp3", "audio/mpeg", 24, 0.5},
    {"mp3", NULL,         24, .max_probe = true},

    {"hls", .no_stream = true, .clear_filepos = true},
    {"mpeg", .use_stream_ids = true},
    {"mpegts", .use_stream_ids = true},

    // In theory, such streams might contain timestamps, but virtually none do.
    {"h264", .if_flags = AVFMT_NOTIMESTAMPS },
    {"hevc", .if_flags = AVFMT_NOTIMESTAMPS },

    TEXTSUB("aqtitle"), TEXTSUB("ass"), TEXTSUB("jacosub"), TEXTSUB("microdvd"),
    TEXTSUB("mpl2"), TEXTSUB("mpsub"), TEXTSUB("pjs"), TEXTSUB("realtext"),
    TEXTSUB("sami"), TEXTSUB("srt"), TEXTSUB("stl"), TEXTSUB("subviewer"),
    TEXTSUB("subviewer1"), TEXTSUB("vplayer"), TEXTSUB("webvtt"),

    // Useless non-sense, sometimes breaks MLP2 subreader.c fallback
    BLACKLIST("tty"),
    // Let's open files with extremely generic extensions (.bin) with a
    // demuxer that doesn't have a probe function! NO.
    BLACKLIST("bin"),
    // Useless, does not work with custom streams.
    BLACKLIST("image2"),
    // Image demuxers ("<name>_pipe" is detected explicitly)
    IMAGEFMT("image2pipe"),
    {0}
};

typedef struct lavf_priv {
    char *filename;
    struct format_hack format_hack;
    AVInputFormat *avif;
    int avif_flags;
    AVFormatContext *avfc;
    AVIOContext *pb;
    int64_t last_pts;
    struct sh_stream **streams; // NULL for unknown streams
    int num_streams;
    int cur_program;
    char *mime_type;
    bool merge_track_metadata;
} lavf_priv_t;

// At least mp4 has name="mov,mp4,m4a,3gp,3g2,mj2", so we split the name
// on "," in general.
static bool matches_avinputformat_name(struct lavf_priv *priv,
                                       const char *name)
{
    const char *avifname = priv->avif->name;
    while (1) {
        const char *next = strchr(avifname, ',');
        if (!next)
            return !strcmp(avifname, name);
        int len = next - avifname;
        if (len == strlen(name) && !memcmp(avifname, name, len))
            return true;
        avifname = next + 1;
    }
}

static int mp_read(void *opaque, uint8_t *buf, int size)
{
    struct demuxer *demuxer = opaque;
    struct stream *stream = demuxer->stream;
    int ret;

    ret = stream_read(stream, buf, size);

    MP_TRACE(demuxer, "%d=mp_read(%p, %p, %d), pos: %"PRId64", eof:%d\n",
             ret, stream, buf, size, stream_tell(stream), stream->eof);
    return ret;
}

static int64_t mp_seek(void *opaque, int64_t pos, int whence)
{
    struct demuxer *demuxer = opaque;
    struct stream *stream = demuxer->stream;
    int64_t current_pos;
    MP_TRACE(demuxer, "mp_seek(%p, %"PRId64", %d)\n", stream, pos, whence);
    if (whence == SEEK_END || whence == AVSEEK_SIZE) {
        int64_t end;
        if (stream_control(stream, STREAM_CTRL_GET_SIZE, &end) != STREAM_OK)
            return -1;
        if (whence == AVSEEK_SIZE)
            return end;
        pos += end;
    } else if (whence == SEEK_CUR) {
        pos += stream_tell(stream);
    } else if (whence != SEEK_SET) {
        return -1;
    }

    if (pos < 0)
        return -1;
    current_pos = stream_tell(stream);
    if (stream_seek(stream, pos) == 0) {
        stream_seek(stream, current_pos);
        return -1;
    }

    return pos;
}

static int64_t mp_read_seek(void *opaque, int stream_idx, int64_t ts, int flags)
{
    struct demuxer *demuxer = opaque;
    struct stream *stream = demuxer->stream;

    struct stream_avseek cmd = {
        .stream_index = stream_idx,
        .timestamp = ts,
        .flags = flags,
    };

    if (stream_control(stream, STREAM_CTRL_AVSEEK, &cmd) == STREAM_OK) {
        stream_drop_buffers(stream);
        return 0;
    }
    return AVERROR(ENOSYS);
}

static void list_formats(struct demuxer *demuxer)
{
    MP_INFO(demuxer, "Available lavf input formats:\n");
    AVInputFormat *fmt = NULL;
    while ((fmt = av_iformat_next(fmt)))
        MP_INFO(demuxer, "%15s : %s\n", fmt->name, fmt->long_name);
}

static char *remove_prefix(char *s, const char *const *prefixes)
{
    for (int n = 0; prefixes[n]; n++) {
        int len = strlen(prefixes[n]);
        if (strncmp(s, prefixes[n], len) == 0)
            return s + len;
    }
    return s;
}

static const char *const prefixes[] =
    {"ffmpeg://", "lavf://", "avdevice://", "av://", NULL};

static int lavf_check_file(demuxer_t *demuxer, enum demux_check check)
{
    struct MPOpts *opts = demuxer->opts;
    struct demux_lavf_opts *lavfdopts = opts->demux_lavf;
    struct stream *s = demuxer->stream;
    lavf_priv_t *priv;

    assert(!demuxer->priv);
    demuxer->priv = talloc_zero(NULL, lavf_priv_t);
    priv = demuxer->priv;

    priv->filename = s->url;
    if (!priv->filename) {
        priv->filename = "mp:unknown";
        MP_WARN(demuxer, "Stream url is not set!\n");
    }

    priv->filename = remove_prefix(priv->filename, prefixes);

    char *avdevice_format = NULL;
    if (s->uncached_type == STREAMTYPE_AVDEVICE) {
        // always require filename in the form "format:filename"
        char *sep = strchr(priv->filename, ':');
        if (!sep) {
            MP_FATAL(demuxer, "Must specify filename in 'format:filename' form\n");
            return -1;
        }
        avdevice_format = talloc_strndup(priv, priv->filename,
                                         sep - priv->filename);
        priv->filename = sep + 1;
    }

    char *mime_type = demuxer->stream->mime_type;
    if (!lavfdopts->allow_mimetype || !mime_type)
        mime_type = "";

    AVInputFormat *forced_format = NULL;
    const char *format = lavfdopts->format;
    if (!format)
        format = s->lavf_type;
    if (!format)
        format = avdevice_format;
    if (format) {
        if (strcmp(format, "help") == 0) {
            list_formats(demuxer);
            return -1;
        }
        forced_format = av_find_input_format(format);
        if (!forced_format) {
            MP_FATAL(demuxer, "Unknown lavf format %s\n", format);
            return -1;
        }
    }

    AVProbeData avpd = {
        // Disable file-extension matching with normal checks
        .filename = check <= DEMUX_CHECK_REQUEST ? priv->filename : "",
        .buf_size = 0,
        .buf = av_mallocz(PROBE_BUF_SIZE + FF_INPUT_BUFFER_PADDING_SIZE),
    };
    if (!avpd.buf)
        return -1;

    bool final_probe = false;
    do {
        int score = 0;

        if (forced_format) {
            priv->avif = forced_format;
            score = AVPROBE_SCORE_MAX;
        } else {
            int nsize = av_clip(avpd.buf_size * 2, INITIAL_PROBE_SIZE,
                                PROBE_BUF_SIZE);
            bstr buf = stream_peek(s, nsize);
            if (buf.len <= avpd.buf_size)
                final_probe = true;
            memcpy(avpd.buf, buf.start, buf.len);
            avpd.buf_size = buf.len;

            priv->avif = av_probe_input_format2(&avpd, avpd.buf_size > 0, &score);
        }

        if (priv->avif) {
            MP_VERBOSE(demuxer, "Found '%s' at score=%d size=%d%s.\n",
                       priv->avif->name, score, avpd.buf_size,
                       forced_format ? " (forced)" : "");

            for (int n = 0; format_hacks[n].ff_name; n++) {
                const struct format_hack *entry = &format_hacks[n];
                if (!lavfdopts->hacks)
                    continue;
                if (!matches_avinputformat_name(priv, entry->ff_name))
                    continue;
                if (entry->mime_type && strcasecmp(entry->mime_type, mime_type) != 0)
                    continue;
                priv->format_hack = *entry;
                break;
            }

            if (score >= lavfdopts->probescore)
                break;

            if (priv->format_hack.probescore &&
                score >= priv->format_hack.probescore &&
                (!priv->format_hack.max_probe || final_probe))
                break;
        }

        priv->avif = NULL;
        priv->format_hack = (struct format_hack){0};
    } while (!final_probe);

    av_free(avpd.buf);

    if (priv->avif && !forced_format && priv->format_hack.ignore) {
        MP_VERBOSE(demuxer, "Format blacklisted.\n");
        priv->avif = NULL;
    }

    if (!priv->avif) {
        MP_VERBOSE(demuxer, "No format found, try lowering probescore or forcing the format.\n");
        return -1;
    }

    if (bstr_endswith0(bstr0(priv->avif->name), "_pipe")) {
        MP_VERBOSE(demuxer, "Assuming this is an image format.\n");
        priv->format_hack.image_format = true;
    }

<<<<<<< HEAD
=======
    priv->avif_flags = priv->avif->flags | priv->format_hack.if_flags;

>>>>>>> 34d5b73f
    demuxer->filetype = priv->avif->name;

    return 0;
}

static uint8_t char2int(char c)
{
    if (c >= '0' && c <= '9') return c - '0';
    if (c >= 'a' && c <= 'f') return c - 'a' + 10;
    if (c >= 'A' && c <= 'F') return c - 'A' + 10;
    return 0;
}

static void parse_cryptokey(AVFormatContext *avfc, const char *str)
{
    int len = strlen(str) / 2;
    uint8_t *key = av_mallocz(len);
    int i;
    avfc->keylen = len;
    avfc->key = key;
    for (i = 0; i < len; i++, str += 2)
        *key++ = (char2int(str[0]) << 4) | char2int(str[1]);
}

static void select_tracks(struct demuxer *demuxer, int start)
{
    lavf_priv_t *priv = demuxer->priv;
    for (int n = start; n < priv->num_streams; n++) {
        struct sh_stream *stream = priv->streams[n];
        AVStream *st = priv->avfc->streams[n];
        bool selected = stream && demux_stream_is_selected(stream) &&
                        !stream->attached_picture;
        st->discard = selected ? AVDISCARD_DEFAULT : AVDISCARD_ALL;
    }
}

static void export_replaygain(demuxer_t *demuxer, sh_audio_t *sh, AVStream *st)
{
    for (int i = 0; i < st->nb_side_data; i++) {
        AVReplayGain *av_rgain;
        struct replaygain_data *rgain;
        AVPacketSideData *src_sd = &st->side_data[i];

        if (src_sd->type != AV_PKT_DATA_REPLAYGAIN)
            continue;

        av_rgain = (AVReplayGain*)src_sd->data;
        rgain    = talloc_ptrtype(demuxer, rgain);

        rgain->track_gain = (av_rgain->track_gain != INT32_MIN) ?
            av_rgain->track_gain / 100000.0f : 0.0;

        rgain->track_peak = (av_rgain->track_peak != 0.0) ?
            av_rgain->track_peak / 100000.0f : 1.0;

        rgain->album_gain = (av_rgain->album_gain != INT32_MIN) ?
            av_rgain->album_gain / 100000.0f : 0.0;

        rgain->album_peak = (av_rgain->album_peak != 0.0) ?
            av_rgain->album_peak / 100000.0f : 1.0;

        sh->replaygain_data = rgain;
    }
}

// Return a dictionary entry as (decimal) integer.
static int dict_get_decimal(AVDictionary *dict, const char *entry, int def)
{
    AVDictionaryEntry *e = av_dict_get(dict, entry, NULL, 0);
    if (e && e->value) {
        char *end = NULL;
        long int r = strtol(e->value, &end, 10);
        if (end && !end[0] && r >= INT_MIN && r <= INT_MAX)
            return r;
    }
    return def;
}

static void handle_stream(demuxer_t *demuxer, int i)
{
    lavf_priv_t *priv = demuxer->priv;
    AVFormatContext *avfc = priv->avfc;
    AVStream *st = avfc->streams[i];
    AVCodecContext *codec = st->codec;
    struct sh_stream *sh = NULL;

    switch (codec->codec_type) {
    case AVMEDIA_TYPE_AUDIO: {
        sh = new_sh_stream(demuxer, STREAM_AUDIO);
        if (!sh)
            break;
        sh_audio_t *sh_audio = sh->audio;

        sh->format = codec->codec_tag;

        // probably unneeded
        mp_chmap_set_unknown(&sh_audio->channels, codec->channels);
        if (codec->channel_layout)
            mp_chmap_from_lavc(&sh_audio->channels, codec->channel_layout);
        sh_audio->samplerate = codec->sample_rate;
        sh_audio->bitrate = codec->bit_rate;

        export_replaygain(demuxer, sh_audio, st);

        break;
    }
    case AVMEDIA_TYPE_VIDEO: {
        sh = new_sh_stream(demuxer, STREAM_VIDEO);
        if (!sh)
            break;
        sh_video_t *sh_video = sh->video;

        if (st->disposition & AV_DISPOSITION_ATTACHED_PIC) {
            sh->attached_picture = new_demux_packet_from(st->attached_pic.data,
                                                         st->attached_pic.size);
            if (sh->attached_picture) {
                sh->attached_picture->pts = 0;
                talloc_steal(sh, sh->attached_picture);
                sh->attached_picture->keyframe = true;
            }
        }

        sh->format = codec->codec_tag;
        sh_video->disp_w = codec->width;
        sh_video->disp_h = codec->height;
        /* Try to make up some frame rate value, even if it's not reliable.
         * FPS information is needed to support subtitle formats which base
         * timing on frame numbers.
         * Libavformat seems to report no "reliable" FPS value for AVI files,
         * while they are typically constant enough FPS that the value this
         * heuristic makes up works with subtitles in practice.
         */
        double fps;
        if (st->avg_frame_rate.num)
            fps = av_q2d(st->avg_frame_rate);
        else
            fps = 1.0 / FFMAX(av_q2d(st->time_base),
                              av_q2d(st->codec->time_base) *
                              st->codec->ticks_per_frame);
        sh_video->fps = fps;
        if (priv->format_hack.image_format)
            sh_video->fps = demuxer->opts->mf_fps;
        if (st->sample_aspect_ratio.num)
            sh_video->aspect = codec->width  * st->sample_aspect_ratio.num
                    / (float)(codec->height * st->sample_aspect_ratio.den);
        else
            sh_video->aspect = codec->width  * codec->sample_aspect_ratio.num
                    / (float)(codec->height * codec->sample_aspect_ratio.den);

        sh_video->bitrate = codec->bit_rate;
        if (sh_video->bitrate == 0)
            sh_video->bitrate = avfc->bit_rate;

        uint8_t *sd = av_stream_get_side_data(st, AV_PKT_DATA_DISPLAYMATRIX, NULL);
        if (sd)
            sh_video->rotate = -av_display_rotation_get((uint32_t *)sd);
        sh_video->rotate = ((sh_video->rotate % 360) + 360) % 360;

        // This also applies to vfw-muxed mkv, but we can't detect these easily.
        sh_video->avi_dts = matches_avinputformat_name(priv, "avi");

        break;
    }
    case AVMEDIA_TYPE_SUBTITLE: {
        sh_sub_t *sh_sub;
        sh = new_sh_stream(demuxer, STREAM_SUB);
        if (!sh)
            break;
        sh_sub = sh->sub;

        if (codec->extradata_size) {
            sh_sub->extradata = talloc_size(sh, codec->extradata_size);
            memcpy(sh_sub->extradata, codec->extradata, codec->extradata_size);
            sh_sub->extradata_len = codec->extradata_size;
        }

        if (matches_avinputformat_name(priv, "microdvd")) {
            AVRational r;
            if (av_opt_get_q(avfc, "subfps", AV_OPT_SEARCH_CHILDREN, &r) >= 0) {
                // File headers don't have a FPS set.
                if (r.num < 1 || r.den < 1)
                    sh_sub->frame_based = av_q2d(av_inv_q(codec->time_base));
            } else {
                // Older libavformat versions. If the FPS matches the microdvd
                // reader's default, assume it uses frame based timing.
                if (codec->time_base.num == 125 && codec->time_base.den == 2997)
                    sh_sub->frame_based = 23.976;
            }
        }
        break;
    }
    case AVMEDIA_TYPE_ATTACHMENT: {
        AVDictionaryEntry *ftag = av_dict_get(st->metadata, "filename", NULL, 0);
        char *filename = ftag ? ftag->value : NULL;
        AVDictionaryEntry *mt = av_dict_get(st->metadata, "mimetype", NULL, 0);
        char *mimetype = mt ? mt->value : NULL;
        if (mimetype) {
            demuxer_add_attachment(demuxer, bstr0(filename), bstr0(mimetype),
                                   (struct bstr){codec->extradata,
                                                 codec->extradata_size});
        }
        break;
    }
    default: ;
    }

    assert(priv->num_streams == i); // directly mapped
    MP_TARRAY_APPEND(priv, priv->streams, priv->num_streams, sh);

    if (sh) {
        sh->ff_index = st->index;
        sh->codec = mp_codec_from_av_codec_id(codec->codec_id);
        sh->lav_headers = codec;

        if (st->disposition & AV_DISPOSITION_DEFAULT)
            sh->default_track = 1;
        if (priv->format_hack.use_stream_ids)
            sh->demuxer_id = st->id;
        AVDictionaryEntry *title = av_dict_get(st->metadata, "title", NULL, 0);
        if (title && title->value)
            sh->title = talloc_strdup(sh, title->value);
        AVDictionaryEntry *lang = av_dict_get(st->metadata, "language", NULL, 0);
        if (lang && lang->value)
            sh->lang = talloc_strdup(sh, lang->value);
        sh->hls_bitrate = dict_get_decimal(st->metadata, "variant_bitrate", 0);
        if (!sh->title && sh->hls_bitrate > 0)
            sh->title = talloc_asprintf(sh, "bitrate %d", sh->hls_bitrate);
        sh->missing_timestamps = !!(priv->avif_flags & AVFMT_NOTIMESTAMPS);
    }

    select_tracks(demuxer, i);
    demux_changed(demuxer, DEMUX_EVENT_STREAMS);
}

// Add any new streams that might have been added
static void add_new_streams(demuxer_t *demuxer)
{
    lavf_priv_t *priv = demuxer->priv;
    while (priv->num_streams < priv->avfc->nb_streams)
        handle_stream(demuxer, priv->num_streams);
}

static void update_metadata(demuxer_t *demuxer, AVPacket *pkt)
{
    lavf_priv_t *priv = demuxer->priv;
    if (priv->avfc->event_flags & AVFMT_EVENT_FLAG_METADATA_UPDATED) {
        mp_tags_copy_from_av_dictionary(demuxer->metadata, priv->avfc->metadata);
        priv->avfc->event_flags = 0;
        demux_changed(demuxer, DEMUX_EVENT_METADATA);
    }
    if (priv->merge_track_metadata) {
        for (int n = 0; n < priv->num_streams; n++) {
            AVStream *st = priv->streams[n] ? priv->avfc->streams[n] : NULL;
            if (st && st->event_flags & AVSTREAM_EVENT_FLAG_METADATA_UPDATED) {
                mp_tags_copy_from_av_dictionary(demuxer->metadata, st->metadata);
                st->event_flags = 0;
                demux_changed(demuxer, DEMUX_EVENT_METADATA);
            }
        }
    }
}

static int interrupt_cb(void *ctx)
{
    struct demuxer *demuxer = ctx;
    return mp_cancel_test(demuxer->stream->cancel);
}

static int demux_open_lavf(demuxer_t *demuxer, enum demux_check check)
{
    struct MPOpts *opts = demuxer->opts;
    struct demux_lavf_opts *lavfdopts = opts->demux_lavf;
    AVFormatContext *avfc;
    AVDictionaryEntry *t = NULL;
    float analyze_duration = 0;
    int i;

    if (lavf_check_file(demuxer, check) < 0)
        return -1;

    lavf_priv_t *priv = demuxer->priv;
    if (!priv)
        return -1;

    avfc = avformat_alloc_context();
    if (!avfc)
        return -1;

    if (lavfdopts->cryptokey)
        parse_cryptokey(avfc, lavfdopts->cryptokey);
    if (lavfdopts->genptsmode)
        avfc->flags |= AVFMT_FLAG_GENPTS;
    if (opts->index_mode != 1)
        avfc->flags |= AVFMT_FLAG_IGNIDX;

#if LIBAVFORMAT_VERSION_MICRO >= 100
    /* Keep side data as side data instead of mashing it into the packet
     * stream.
     * Note: Libav doesn't have this horrible insanity. */
    av_opt_set(avfc, "fflags", "+keepside", 0);
#endif

    if (lavfdopts->probesize) {
        if (av_opt_set_int(avfc, "probesize", lavfdopts->probesize, 0) < 0)
            MP_ERR(demuxer, "couldn't set option probesize to %u\n",
                   lavfdopts->probesize);
    }

    if (priv->format_hack.analyzeduration)
        analyze_duration = priv->format_hack.analyzeduration;
    if (lavfdopts->analyzeduration)
        analyze_duration = lavfdopts->analyzeduration;
    if (analyze_duration > 0) {
        if (av_opt_set_int(avfc, "analyzeduration",
                           analyze_duration * AV_TIME_BASE, 0) < 0)
            MP_ERR(demuxer, "demux_lavf, couldn't set option "
                   "analyzeduration to %f\n", analyze_duration);
    }

    AVDictionary *dopts = NULL;

    if ((priv->avif_flags & AVFMT_NOFILE) ||
        demuxer->stream->type == STREAMTYPE_AVDEVICE ||
        priv->format_hack.no_stream)
    {
        mp_setup_av_network_options(&dopts, demuxer->global, demuxer->log, opts);
        // This might be incorrect.
        demuxer->seekable = true;
    } else {
        void *buffer = av_malloc(lavfdopts->buffersize);
        if (!buffer)
            return -1;
        priv->pb = avio_alloc_context(buffer, lavfdopts->buffersize, 0,
                                      demuxer, mp_read, NULL, mp_seek);
        if (!priv->pb) {
            av_free(buffer);
            return -1;
        }
        priv->pb->read_seek = mp_read_seek;
        priv->pb->seekable = demuxer->seekable ? AVIO_SEEKABLE_NORMAL : 0;
        avfc->pb = priv->pb;
        if (stream_control(demuxer->stream, STREAM_CTRL_HAS_AVSEEK, NULL) > 0)
            demuxer->seekable = true;
    }

    if (matches_avinputformat_name(priv, "rtsp")) {
        const char *transport = NULL;
        switch (opts->network_rtsp_transport) {
        case 1: transport = "udp";  break;
        case 2: transport = "tcp";  break;
        case 3: transport = "http"; break;
        }
        if (transport)
            av_dict_set(&dopts, "rtsp_transport", transport, 0);
    }

    avfc->interrupt_callback = (AVIOInterruptCB){
        .callback = interrupt_cb,
        .opaque = demuxer,
    };

    mp_set_avdict(&dopts, lavfdopts->avopts);

    if (avformat_open_input(&avfc, priv->filename, priv->avif, &dopts) < 0) {
        MP_ERR(demuxer, "avformat_open_input() failed\n");
        av_dict_free(&dopts);
        return -1;
    }

    mp_avdict_print_unset(demuxer->log, MSGL_V, dopts);
    av_dict_free(&dopts);

    priv->avfc = avfc;
    if (avformat_find_stream_info(avfc, NULL) < 0) {
        MP_ERR(demuxer, "av_find_stream_info() failed\n");
        return -1;
    }

    MP_VERBOSE(demuxer, "avformat_find_stream_info() finished after %"PRId64
               " bytes.\n", stream_tell(demuxer->stream));

    for (i = 0; i < avfc->nb_chapters; i++) {
        AVChapter *c = avfc->chapters[i];
        t = av_dict_get(c->metadata, "title", NULL, 0);
        int index = demuxer_add_chapter(demuxer, t ? bstr0(t->value) : bstr0(""),
                                        c->start * av_q2d(c->time_base), i);
        mp_tags_copy_from_av_dictionary(demuxer->chapters[index].metadata, c->metadata);
    }

    add_new_streams(demuxer);

    // Often useful with OGG audio-only files, which have metadata in the audio
    // track metadata instead of the main metadata.
    if (demuxer->num_streams == 1) {
        priv->merge_track_metadata = true;
        for (int n = 0; n < priv->num_streams; n++) {
            if (priv->streams[n])
                mp_tags_copy_from_av_dictionary(demuxer->metadata, avfc->streams[n]->metadata);
        }
    }

    mp_tags_copy_from_av_dictionary(demuxer->metadata, avfc->metadata);
    update_metadata(demuxer, NULL);

    demuxer->ts_resets_possible =
        priv->avif_flags & (AVFMT_TS_DISCONT | AVFMT_NOTIMESTAMPS);

    demuxer->start_time = priv->avfc->start_time == AV_NOPTS_VALUE ?
                          0 : (double)priv->avfc->start_time / AV_TIME_BASE;

    demuxer->allow_refresh_seeks = matches_avinputformat_name(priv, "mp4");
    demuxer->fully_read = priv->format_hack.fully_read;

    return 0;
}

static int demux_lavf_fill_buffer(demuxer_t *demux)
{
    lavf_priv_t *priv = demux->priv;

    AVPacket *pkt = &(AVPacket){0};
    int r = av_read_frame(priv->avfc, pkt);
    if (r < 0) {
        av_free_packet(pkt);
        if (r == AVERROR(EAGAIN))
            return 1;
        if (r == AVERROR_EOF)
            return 0;
        MP_WARN(demux, "error reading packet.\n");
        return -1;
    }

    add_new_streams(demux);
    update_metadata(demux, pkt);

    assert(pkt->stream_index >= 0 && pkt->stream_index < priv->num_streams);
    struct sh_stream *stream = priv->streams[pkt->stream_index];
    AVStream *st = priv->avfc->streams[pkt->stream_index];

    if (!demux_stream_is_selected(stream)) {
        av_free_packet(pkt);
        return 1; // don't signal EOF if skipping a packet
    }

    struct demux_packet *dp = new_demux_packet_from_avpacket(pkt);
    if (!dp) {
        av_free_packet(pkt);
        return 1;
    }

    if (pkt->pts != AV_NOPTS_VALUE)
        dp->pts = pkt->pts * av_q2d(st->time_base);
    if (pkt->dts != AV_NOPTS_VALUE)
        dp->dts = pkt->dts * av_q2d(st->time_base);
    dp->duration = pkt->duration * av_q2d(st->time_base);
    if (pkt->convergence_duration > 0)
        dp->duration = pkt->convergence_duration * av_q2d(st->time_base);
    dp->pos = pkt->pos;
    dp->keyframe = pkt->flags & AV_PKT_FLAG_KEY;
    if (dp->pts != MP_NOPTS_VALUE) {
        priv->last_pts = dp->pts * AV_TIME_BASE;
    } else if (dp->dts != MP_NOPTS_VALUE) {
        priv->last_pts = dp->dts * AV_TIME_BASE;
    }
    av_free_packet(pkt);

    if (priv->format_hack.clear_filepos)
        dp->pos = -1;

    demux_add_packet(stream, dp);
    return 1;
}

static void demux_seek_lavf(demuxer_t *demuxer, double rel_seek_secs, int flags)
{
    lavf_priv_t *priv = demuxer->priv;
    int avsflags = 0;

    if (flags & SEEK_ABSOLUTE)
        priv->last_pts = 0;
    else if (rel_seek_secs < 0)
        avsflags = AVSEEK_FLAG_BACKWARD;

    if (flags & SEEK_FORWARD)
        avsflags = 0;
    else if (flags & SEEK_BACKWARD)
        avsflags = AVSEEK_FLAG_BACKWARD;

    if (flags & SEEK_FACTOR) {
        struct stream *s = demuxer->stream;
        int64_t end = 0;
        stream_control(s, STREAM_CTRL_GET_SIZE, &end);
        if (end > 0 && demuxer->ts_resets_possible &&
            !(priv->avif_flags & AVFMT_NO_BYTE_SEEK))
        {
            avsflags |= AVSEEK_FLAG_BYTE;
            priv->last_pts = end * rel_seek_secs;
        } else if (priv->avfc->duration != 0 &&
                   priv->avfc->duration != AV_NOPTS_VALUE)
        {
            priv->last_pts = rel_seek_secs * priv->avfc->duration;
        }
    } else {
        priv->last_pts += rel_seek_secs * AV_TIME_BASE;
    }

    int r;
    if (!priv->avfc->iformat->read_seek2) {
        // Normal seeking.
        r = av_seek_frame(priv->avfc, -1, priv->last_pts, avsflags);
        if (r < 0 && (avsflags & AVSEEK_FLAG_BACKWARD)) {
            // When seeking before the beginning of the file, and seeking fails,
            // try again without the backwards flag to make it seek to the
            // beginning.
            avsflags &= ~AVSEEK_FLAG_BACKWARD;
            r = av_seek_frame(priv->avfc, -1, priv->last_pts, avsflags);
        }
    } else {
        // av_seek_frame() won't work. Use "new" seeking API. We don't use this
        // API by default, because there are some major issues.
        // Set max_ts==ts, so that demuxing starts from an earlier position in
        // the worst case.
<<<<<<< HEAD
        int r = avformat_seek_file(priv->avfc, -1, INT64_MIN,
                                   priv->last_pts, priv->last_pts, avsflags);
        // Similar issue as in the normal seeking codepath.
        if (r < 0) {
            avformat_seek_file(priv->avfc, -1, INT64_MIN,
                               priv->last_pts, INT64_MAX, avsflags);
=======
        r = avformat_seek_file(priv->avfc, -1, INT64_MIN,
                               priv->last_pts, priv->last_pts, avsflags);
        // Similar issue as in the normal seeking codepath.
        if (r < 0) {
            r = avformat_seek_file(priv->avfc, -1, INT64_MIN,
                                   priv->last_pts, INT64_MAX, avsflags);
>>>>>>> 34d5b73f
        }
    }
    if (r < 0) {
        char buf[180];
        av_strerror(r, buf, sizeof(buf));
        MP_VERBOSE(demuxer, "Seek failed (%s)\n", buf);
    }
}

static int demux_lavf_control(demuxer_t *demuxer, int cmd, void *arg)
{
    lavf_priv_t *priv = demuxer->priv;

    switch (cmd) {
    case DEMUXER_CTRL_GET_TIME_LENGTH:
        if (priv->avfc->duration == 0 || priv->avfc->duration == AV_NOPTS_VALUE)
            return DEMUXER_CTRL_DONTKNOW;

        *((double *)arg) = (double)priv->avfc->duration / AV_TIME_BASE;
        return DEMUXER_CTRL_OK;

    case DEMUXER_CTRL_SWITCHED_TRACKS:
    {
        select_tracks(demuxer, 0);
        return DEMUXER_CTRL_OK;
    }
    case DEMUXER_CTRL_IDENTIFY_PROGRAM:
    {
        demux_program_t *prog = arg;
        AVProgram *program;
        int p, i;
        int start;

        add_new_streams(demuxer);

        prog->vid = prog->aid = prog->sid = -2;
        if (priv->avfc->nb_programs < 1)
            return DEMUXER_CTRL_DONTKNOW;

        if (prog->progid == -1) {
            p = 0;
            while (p < priv->avfc->nb_programs && priv->avfc->programs[p]->id != priv->cur_program)
                p++;
            p = (p + 1) % priv->avfc->nb_programs;
        } else {
            for (i = 0; i < priv->avfc->nb_programs; i++)
                if (priv->avfc->programs[i]->id == prog->progid)
                    break;
            if (i == priv->avfc->nb_programs)
                return DEMUXER_CTRL_DONTKNOW;
            p = i;
        }
        start = p;
redo:
        prog->vid = prog->aid = prog->sid = -2;
        program = priv->avfc->programs[p];
        for (i = 0; i < program->nb_stream_indexes; i++) {
            struct sh_stream *stream = priv->streams[program->stream_index[i]];
            if (stream) {
                switch (stream->type) {
                case STREAM_VIDEO:
                    if (prog->vid == -2)
                        prog->vid = stream->demuxer_id;
                    break;
                case STREAM_AUDIO:
                    if (prog->aid == -2)
                        prog->aid = stream->demuxer_id;
                    break;
                case STREAM_SUB:
                    if (prog->sid == -2)
                        prog->sid = stream->demuxer_id;
                    break;
                }
            }
        }
        if (prog->progid == -1 && prog->vid == -2 && prog->aid == -2) {
            p = (p + 1) % priv->avfc->nb_programs;
            if (p == start)
                return DEMUXER_CTRL_DONTKNOW;
            goto redo;
        }
        priv->cur_program = prog->progid = program->id;
        return DEMUXER_CTRL_OK;
    }
    case DEMUXER_CTRL_RESYNC:
        /* NOTE:
         *
         * We actually want to call ff_read_frame_flush() here, but it is
         * internal.
         *
         * This function call seems to do the same for now.
         *
         * Once ff_read_frame_flush() is exported in some way, change this to
         * call the new API instead of relying on av_seek_frame() to do this
         * for us.
         */
        // avio_flush() is designed for write-only streams, and does the wrong
        // thing when reading. Flush it manually instead.
        stream_drop_buffers(demuxer->stream);
        priv->avfc->pb->buf_ptr = priv->avfc->pb->buf_end = priv->avfc->pb->buffer;
        priv->avfc->pb->pos = stream_tell(demuxer->stream);
        av_seek_frame(priv->avfc, 0, stream_tell(demuxer->stream),
                      AVSEEK_FLAG_BYTE);
        return DEMUXER_CTRL_OK;
    default:
        return DEMUXER_CTRL_NOTIMPL;
    }
}

static void demux_close_lavf(demuxer_t *demuxer)
{
    lavf_priv_t *priv = demuxer->priv;
    if (priv) {
        if (priv->avfc) {
            av_freep(&priv->avfc->key);
            avformat_close_input(&priv->avfc);
        }
        if (priv->pb)
            av_freep(&priv->pb->buffer);
        av_freep(&priv->pb);
        talloc_free(priv);
        demuxer->priv = NULL;
    }
}


const demuxer_desc_t demuxer_desc_lavf = {
    .name = "lavf",
    .desc = "libavformat",
    .fill_buffer = demux_lavf_fill_buffer,
    .open = demux_open_lavf,
    .close = demux_close_lavf,
    .seek = demux_seek_lavf,
    .control = demux_lavf_control,
};<|MERGE_RESOLUTION|>--- conflicted
+++ resolved
@@ -394,11 +394,8 @@
         priv->format_hack.image_format = true;
     }
 
-<<<<<<< HEAD
-=======
     priv->avif_flags = priv->avif->flags | priv->format_hack.if_flags;
 
->>>>>>> 34d5b73f
     demuxer->filetype = priv->avif->name;
 
     return 0;
@@ -921,21 +918,12 @@
         // API by default, because there are some major issues.
         // Set max_ts==ts, so that demuxing starts from an earlier position in
         // the worst case.
-<<<<<<< HEAD
-        int r = avformat_seek_file(priv->avfc, -1, INT64_MIN,
-                                   priv->last_pts, priv->last_pts, avsflags);
-        // Similar issue as in the normal seeking codepath.
-        if (r < 0) {
-            avformat_seek_file(priv->avfc, -1, INT64_MIN,
-                               priv->last_pts, INT64_MAX, avsflags);
-=======
         r = avformat_seek_file(priv->avfc, -1, INT64_MIN,
                                priv->last_pts, priv->last_pts, avsflags);
         // Similar issue as in the normal seeking codepath.
         if (r < 0) {
             r = avformat_seek_file(priv->avfc, -1, INT64_MIN,
                                    priv->last_pts, INT64_MAX, avsflags);
->>>>>>> 34d5b73f
         }
     }
     if (r < 0) {
