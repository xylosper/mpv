/* Permission to use, copy, modify, and/or distribute this software for any
 * purpose with or without fee is hereby granted, provided that the above
 * copyright notice and this permission notice appear in all copies.
 *
 * THE SOFTWARE IS PROVIDED "AS IS" AND THE AUTHOR DISCLAIMS ALL WARRANTIES
 * WITH REGARD TO THIS SOFTWARE INCLUDING ALL IMPLIED WARRANTIES OF
 * MERCHANTABILITY AND FITNESS. IN NO EVENT SHALL THE AUTHOR BE LIABLE FOR
 * ANY SPECIAL, DIRECT, INDIRECT, OR CONSEQUENTIAL DAMAGES OR ANY DAMAGES
 * WHATSOEVER RESULTING FROM LOSS OF USE, DATA OR PROFITS, WHETHER IN AN
 * ACTION OF CONTRACT, NEGLIGENCE OR OTHER TORTIOUS ACTION, ARISING OUT OF
 * OR IN CONNECTION WITH THE USE OR PERFORMANCE OF THIS SOFTWARE.
 */

/*
 * Note: the client API is licensed under ISC (see above) to ease
 * interoperability with other licenses. But keep in mind that the
 * mpv core is still mostly GPLv2+. It's up to lawyers to decide
 * whether applications using this API are affected by the GPL.
 * One argument against this is that proprietary applications
 * using mplayer in slave mode is apparently tolerated, and this
 * API is basically equivalent to slave mode.
 */

#ifndef MPV_CLIENT_API_H_
#define MPV_CLIENT_API_H_

#include <stddef.h>
#include <stdint.h>

#ifdef __cplusplus
extern "C" {
#endif

/**
 * Mechanisms provided by this API
 * -------------------------------
 *
 * This API provides general control over mpv playback. It does not give you
 * direct access to individual components of the player, only the whole thing.
 * It's somewhat equivalent to MPlayer's slave mode. You can send commands,
 * retrieve or set playback status or settings with properties, and receive
 * events.
 *
 * The API can be used in two ways:
 * 1) Internally in mpv, to provide additional features to the command line
 *    player. Lua scripting uses this. (Currently there is no plugin API to
 *    get a client API handle in external user code. It has to be a fixed
 *    part of the player at compilation time.)
 * 2) Using mpv as a library with mpv_create(). This basically allows embedding
 *    mpv in other applications.
 *
 * Event loop
 * ----------
 *
 * In general, the API user should run an event loop in order to receive events.
 * This even loop should call mpv_wait_event(), which will return once a new
 * mpv client API is available. It should also be possible to integrate client
 * API usage in other event loops (e.g. GUI toolkits) with the
 * mpv_set_wakeup_callback() function, and then polling for events by calling
 * mpv_wait_event() with a 0 timeout.
 *
 * Note that the event loop is detached from the actual player. Not calling
 * mpv_wait_event() will not stop playback. It will eventually congest the
 * event queue of your API handle, though.
 *
 * Synchronous vs. asynchronous calls
 * ----------------------------------
 *
 * The API allows both synchronous and asynchronous calls. Synchronous calls
 * have to wait until the playback core is ready, which currently can take
 * an unbounded time (e.g. if network is slow or unresponsive). Asynchronous
 * calls just queue operations as requests, and return the result of the
 * operation as events.
 *
 * Asynchronous calls
 * ------------------
 *
 * The client API includes asynchronous functions. These allow you to send
 * requests instantly, and get replies as events at a later point. The
 * requests are made with functions carrying the _async suffix, and replies
 * are returned by mpv_wait_event() (interleaved with the normal event stream).
 *
 * A 64 bit userdata value is used to allow the user to associate requests
 * with replies. The value is passed as reply_userdata parameter to the request
 * function. The reply to the request will have the reply
 * mpv_event->reply_userdata field set to the same value as the
 * reply_userdata parameter of the corresponding request.
 *
 * This userdata value is arbitrary and is never interpreted by the API. Note
 * that the userdata value 0 is also allowed, but then the client must be
 * careful not accidentally interpret the mpv_event->reply_userdata if an
 * event is not a reply. (For non-replies, this field is set to 0.)
 *
 * Currently, asynchronous calls are always strictly ordered (even with
 * synchronous calls) for each client, although that may change in the future.
 *
 * Multithreading
 * --------------
 *
 * The client API is generally fully thread-safe, unless otherwise noted.
 * Currently, there is no real advantage in using more than 1 thread to access
 * the client API, since everything is serialized through a single lock in the
 * playback core.
 *
 * Basic environment requirements
 * ------------------------------
 *
 * This documents basic requirements on the C environment. This is especially
 * important if mpv is used as library with mpv_create().
 *
 * - The LC_NUMERIC locale category must be set to "C". If your program calls
 *   setlocale(), be sure not to use LC_ALL, or if you do, reset LC_NUMERIC
 *   to its sane default: setlocale(LC_NUMERIC, "C").
 * - If a X11 based VO is used, mpv will set the xlib error handler. This error
 *   handler is process-wide, and there's no proper way to share it with other
 *   xlib users within the same process. This might confuse GUI toolkits.
 * - mpv uses some other libraries that are not library-safe, such as Fribidi
 *   (used through libass), ALSA, FFmpeg, and possibly more.
 * - The FPU precision must be set at least to double precision.
 * - On Windows, mpv will call timeBeginPeriod(1).
 * - SIGPIPE should be blocked. Some parts rely on this signal not crashing the
 *   process (such as ffmpeg OpenSSL support, or the mpv IPC code).
 * - On memory exhaustion, mpv will kill the process.
 *
 * Encoding of filenames
 * ---------------------
 *
 * mpv uses UTF-8 everywhere.
 *
 * On some platforms (like Linux), filenames actually do not have to be UTF-8;
 * for this reason libmpv supports non-UTF-8 strings. libmpv uses what the
 * kernel uses and does not recode filenames. At least on Linux, passing a
 * string to libmpv is like passing a string to the fopen() function.
 *
 * On Windows, filenames are always UTF-8, libmpv converts between UTF-8 and
 * UTF-16 when using win32 API functions. libmpv never uses or accepts
 * filenames in the local 8 bit encoding. It does not use fopen() either;
 * it uses _wfopen().
 *
 * On OS X, filenames and other strings taken/returned by libmpv can have
 * inconsistent unicode normalization. This can sometimes lead to problems.
 * You have to hope for the best.
 *
 * Also see the remarks for MPV_FORMAT_STRING.
 *
 * Embedding the video window
 * --------------------------
 *
 * Currently you have to get the raw window handle, and set it as "wid" option.
 * This works on X11, win32, and OSX only. In addition, it works with a few VOs
 * only, and VOs which do not support this will just create a freestanding
 * window.
 *
 * Both on X11 and win32, the player will fill the window referenced by the
 * "wid" option fully and letterbox the video (i.e. add black bars if the
 * aspect ratio of the window and the video mismatch).
 *
 * Setting the "input-vo-keyboard" may be required to get keyboard input
 * through the embedded window, if this is desired.
 *
 * For OpenGL integration (e.g. rendering video to a texture), a separate API
 * is available. Look at opengl_cb.h. This API does not include keyboard or
 * mouse input directly.
 *
 * Also see client API examples and the mpv manpage.
 *
 * Compatibility
 * -------------
 *
 * mpv development doesn't stand still, and changes to mpv internals as well as
 * to its interface can cause compatibility issues to client API users.
 *
 * The API is versioned (see MPV_CLIENT_API_VERSION), and changes to it are
 * documented in DOCS/client-api-changes.rst. The C API itself will probably
 * remain compatible for a long time, but the functionality exposed by it
 * could change more rapidly. For example, it's possible that options are
 * renamed, or change the set of allowed values.
 *
 * Defensive programming should be used to potentially deal with the fact that
 * options, commands, and properties could disappear, change their value range,
 * or change the underlying datatypes. It might be a good idea to prefer
 * MPV_FORMAT_STRING over other types to decouple your code from potential
 * mpv changes.
 */

/**
 * The version is incremented on each API change. The 16 lower bits form the
 * minor version number, and the 16 higher bits the major version number. If
 * the API becomes incompatible to previous versions, the major version
 * number is incremented. This affects only C part, and not properties and
 * options.
 *
 * Every API bump is described in DOCS/client-api-changes.rst
 *
 * You can use MPV_MAKE_VERSION() and compare the result with integer
 * relational operators (<, >, <=, >=).
 */
#define MPV_MAKE_VERSION(major, minor) (((major) << 16) | (minor) | 0UL)
#define MPV_CLIENT_API_VERSION MPV_MAKE_VERSION(1, 16)

/**
 * Return the MPV_CLIENT_API_VERSION the mpv source has been compiled with.
 */
unsigned long mpv_client_api_version(void);

/**
 * Client context used by the client API. Every client has its own private
 * handle.
 */
typedef struct mpv_handle mpv_handle;

/**
 * List of error codes than can be returned by API functions. 0 and positive
 * return values always mean success, negative values are always errors.
 */
typedef enum mpv_error {
    /**
     * No error happened (used to signal successful operation).
     * Keep in mind that many API functions returning error codes can also
     * return positive values, which also indicate success. API users can
     * hardcode the fact that ">= 0" means success.
     */
    MPV_ERROR_SUCCESS           = 0,
    /**
     * The event ringbuffer is full. This means the client is choked, and can't
     * receive any events. This can happen when too many asynchronous requests
     * have been made, but not answered. Probably never happens in practice,
     * unless the mpv core is frozen for some reason, and the client keeps
     * making asynchronous requests. (Bugs in the client API implementation
     * could also trigger this, e.g. if events become "lost".)
     */
    MPV_ERROR_EVENT_QUEUE_FULL = -1,
    /**
     * Memory allocation failed.
     */
    MPV_ERROR_NOMEM             = -2,
    /**
     * The mpv core wasn't configured and initialized yet. See the notes in
     * mpv_create().
     */
    MPV_ERROR_UNINITIALIZED     = -3,
    /**
     * Generic catch-all error if a parameter is set to an invalid or
     * unsupported value. This is used if there is no better error code.
     */
    MPV_ERROR_INVALID_PARAMETER = -4,
    /**
     * Trying to set an option that doesn't exist.
     */
    MPV_ERROR_OPTION_NOT_FOUND  = -5,
    /**
     * Trying to set an option using an unsupported MPV_FORMAT.
     */
    MPV_ERROR_OPTION_FORMAT     = -6,
    /**
     * Setting the option failed. Typically this happens if the provided option
     * value could not be parsed.
     */
    MPV_ERROR_OPTION_ERROR      = -7,
    /**
     * The accessed property doesn't exist.
     */
    MPV_ERROR_PROPERTY_NOT_FOUND = -8,
    /**
     * Trying to set or get a property using an unsupported MPV_FORMAT.
     */
    MPV_ERROR_PROPERTY_FORMAT   = -9,
    /**
     * The property exists, but is not available. This usually happens when the
     * associated subsystem is not active, e.g. querying audio parameters while
     * audio is disabled.
     */
    MPV_ERROR_PROPERTY_UNAVAILABLE = -10,
    /**
     * Error setting or getting a property.
     */
    MPV_ERROR_PROPERTY_ERROR    = -11,
    /**
     * General error when running a command with mpv_command and similar.
     */
    MPV_ERROR_COMMAND           = -12,
    /**
     * Generic error on loading (used with mpv_event_end_file.error).
     */
    MPV_ERROR_LOADING_FAILED    = -13,
    /**
     * Initializing the audio output failed.
     */
    MPV_ERROR_AO_INIT_FAILED    = -14,
    /**
     * Initializing the video output failed.
     */
    MPV_ERROR_VO_INIT_FAILED    = -15,
    /**
     * There was no audio or video data to play. This also happens if the
     * file was recognized, but did not contain any audio or video streams,
     * or no streams were selected.
     */
    MPV_ERROR_NOTHING_TO_PLAY   = -16,
    /**
     * When trying to load the file, the file format could not be determined,
     * or the file was too broken to open it.
     */
    MPV_ERROR_UNKNOWN_FORMAT    = -17,
    /**
     * Generic error for signaling that certain system requirements are not
     * fulfilled.
     */
    MPV_ERROR_UNSUPPORTED       = -18,
    /**
     * The API function which was called is a stub only.
     */
    MPV_ERROR_NOT_IMPLEMENTED   = -19
} mpv_error;

/**
 * Return a string describing the error. For unknown errors, the string
 * "unknown error" is returned.
 *
 * @param error error number, see enum mpv_error
 * @return A static string describing the error. The string is completely
 *         static, i.e. doesn't need to be deallocated, and is valid forever.
 */
const char *mpv_error_string(int error);

/**
 * General function to deallocate memory returned by some of the API functions.
 * Call this only if it's explicitly documented as allowed. Calling this on
 * mpv memory not owned by the caller will lead to undefined behavior.
 *
 * @param data A valid pointer returned by the API, or NULL.
 */
void mpv_free(void *data);

/**
 * Return the name of this client handle. Every client has its own unique
 * name, which is mostly used for user interface purposes.
 *
 * @return The client name. The string is read-only and is valid until the
 *         mpv_handle is destroyed.
 */
const char *mpv_client_name(mpv_handle *ctx);

/**
 * Create a new mpv instance and an associated client API handle to control
 * the mpv instance. This instance is in a pre-initialized state,
 * and needs to be initialized to be actually used with most other API
 * functions.
 *
 * Most API functions will return MPV_ERROR_UNINITIALIZED in the uninitialized
 * state. You can call mpv_set_option() (or mpv_set_option_string() and other
 * variants) to set initial options. After this, call mpv_initialize() to start
 * the player, and then use e.g. mpv_command() to start playback of a file.
 *
 * The point of separating handle creation and actual initialization is that
 * you can configure things which can't be changed during runtime.
 *
 * Unlike the command line player, this will have initial settings suitable
 * for embedding in applications. The following settings are different:
 * - stdin/stdout/stderr and the terminal will never be accessed. This is
 *   equivalent to setting the --no-terminal option.
 *   (Technically, this also suppresses C signal handling.)
 * - No config files will be loaded. This is roughly equivalent to using
 *   --no-config. Since libmpv 1.15, you can actually re-enable this option,
 *   which will make libmpv load config files during mpv_initialize(). If you
 *   do this, you are strongly encouraged to set the "config-dir" option too.
 *   (Otherwise it will load the mpv command line player's config.)
 * - Idle mode is enabled, which means the playback core will enter idle mode
 *   if there are no more files to play on the internal playlist, instead of
 *   exiting. This is equivalent to the --idle option.
 * - Disable parts of input handling.
 *
 * All this assumes that API users want a mpv instance that is strictly
 * isolated from the command line player's configuration, user settings, and
 * so on. You can re-enable disabled features by setting the appropriate
 * options.
 *
 * The mpv command line parser is not available through this API, but you can
 * set individual options with mpv_set_option(). Files for playback must be
 * loaded with mpv_command() or others.
 *
 * Note that you should avoid doing concurrent accesses on the uninitialized
 * client handle. (Whether concurrent access is definitely allowed or not has
 * yet to be decided.)
 *
 * @return a new mpv client API handle
 */
mpv_handle *mpv_create(void);

/**
 * Initialize an uninitialized mpv instance. If the mpv instance is already
 * running, an error is retuned.
 *
 * This function needs to be called to make full use of the client API if the
 * client API handle was created with mpv_create().
 *
 * @return error code
 */
int mpv_initialize(mpv_handle *ctx);

/**
 * Disconnect and destroy the mpv_handle. ctx will be deallocated with this
 * API call. This leaves the player running. If you want to be sure that the
 * player is terminated, send a "quit" command, and wait until the
 * MPV_EVENT_SHUTDOWN event is received, or use mpv_terminate_destroy().
 */
void mpv_detach_destroy(mpv_handle *ctx);

/**
 * Similar to mpv_detach_destroy(), but brings the player and all clients down
 * as well, and waits until all of them are destroyed. This function blocks. The
 * advantage over mpv_detach_destroy() is that while mpv_detach_destroy() merely
 * detaches the client handle from the player, this function quits the player,
 * waits until all other clients are destroyed (i.e. all mpv_handles are
 * detached), and also waits for the final termination of the player.
 *
 * Since mpv_detach_destroy() is called somewhere on the way, it's not safe to
 * call other functions concurrently on the same context.
 *
 * If this is called on a mpv_handle that was not created with mpv_create(),
 * this function will merely send a quit command and then call
 * mpv_detach_destroy(), without waiting for the actual shutdown.
 */
void mpv_terminate_destroy(mpv_handle *ctx);

/**
 * Create a new client handle connected to the same player core as ctx. This
 * context has its own event queue, its own mpv_request_event() state, its own
 * mpv_request_log_messages() state, its own set of observed properties, and
 * its own state for asynchronous operations. Otherwise, everything is shared.
 *
 * This handle should be destroyed with mpv_detach_destroy() if no longer
 * needed. The core will live as long as there is at least 1 handle referencing
 * it. Any handle can make the core quit, which will result in every handle
 * receiving MPV_EVENT_SHUTDOWN.
 *
 * This function can not be called before the main handle was initialized with
 * mpv_initialize(). The new handle is always initialized, unless ctx=NULL was
 * passed.
 *
 * @param ctx Used to get the reference to the mpv core; handle-specific
 *            settings and parameters are not used.
 *            If NULL, this function behaves like mpv_create() (ignores name).
 * @param name The client name. This will be returned by mpv_client_name(). If
 *             the name is already in use, or contains non-alphanumeric
 *             characters (other than '_'), the name is modified to fit.
 *             If NULL, an arbitrary name is automatically chosen.
 * @return a new handle, or NULL on error
 */
mpv_handle *mpv_create_client(mpv_handle *ctx, const char *name);

/**
 * Load a config file. This loads and parses the file, and sets every entry in
 * the config file's default section as if mpv_set_option_string() is called.
 *
 * The filename should be an absolute path. If it isn't, the actual path used
 * is unspecified. (Note: an absolute path starts with '/' on UNIX.) If the
 * file wasn't found, MPV_ERROR_INVALID_PARAMETER is returned.
 *
 * If a fatal error happens when parsing a config file, MPV_ERROR_OPTION_ERROR
 * is returned. Errors when setting options as well as other types or errors
 * are ignored (even if options do not exist). You can still try to capture
 * the resulting error messages with mpv_request_log_messages(). Note that it's
 * possible that some options were successfully set even if any of these errors
 * happen.
 *
 * The same restrictions as with mpv_set_option() apply: some options can't
 * be set outside of idle or uninitialized state, and many options don't
 * take effect immediately.
 *
 * @param filename absolute path to the config file on the local filesystem
 * @return error code
 */
int mpv_load_config_file(mpv_handle *ctx, const char *filename);

/**
 * Stop the playback thread. This means the core will stop doing anything, and
 * only run and answer to client API requests. This is sometimes useful; for
 * example, no new frame will be queued to the video output, so doing requests
 * which have to wait on the video output can run instantly.
 *
 * Suspension is reentrant and recursive for convenience. Any thread can call
 * the suspend function multiple times, and the playback thread will remain
 * suspended until the last thread resumes it. Note that during suspension, all
 * clients still have concurrent access to the core, which is serialized through
 * a single mutex.
 *
 * Call mpv_resume() to resume the playback thread. You must call mpv_resume()
 * for each mpv_suspend() call. Calling mpv_resume() more often than
 * mpv_suspend() is not allowed.
 *
 * Calling this on an uninitialized player (see mpv_create()) will deadlock.
 */
void mpv_suspend(mpv_handle *ctx);

/**
 * See mpv_suspend().
 */
void mpv_resume(mpv_handle *ctx);

/**
 * Return the internal time in microseconds. This has an arbitrary start offset,
 * but will never wrap or go backwards.
 *
 * Note that this is always the real time, and doesn't necessarily have to do
 * with playback time. For example, playback could go faster or slower due to
 * playback speed, or due to playback being paused. Use the "time-pos" property
 * instead to get the playback status.
 *
 * Unlike other libmpv APIs, this can be called at absolutely any time (even
 * within wakeup callbacks), as long as the context is valid.
 */
int64_t mpv_get_time_us(mpv_handle *ctx);

/**
 * Data format for options and properties. The API functions to get/set
 * properties and options support multiple formats, and this enum describes
 * them.
 */
typedef enum mpv_format {
    /**
     * Invalid. Sometimes used for empty values.
     */
    MPV_FORMAT_NONE             = 0,
    /**
     * The basic type is char*. It returns the raw property string, like
     * using ${=property} in input.conf (see input.rst).
     *
     * NULL isn't an allowed value.
     *
     * Warning: although the encoding is usually UTF-8, this is not always the
     *          case. File tags often store strings in some legacy codepage,
     *          and even filenames don't necessarily have to be in UTF-8 (at
     *          least on Linux). If you pass the strings to code that requires
     *          valid UTF-8, you have to sanitize it in some way.
     *          On Windows, filenames are always UTF-8, and libmpv converts
     *          between UTF-8 and UTF-16 when using win32 API functions. See
     *          the "Encoding of filenames" section for details.
     *
     * Example for reading:
     *
     *     char *result = NULL;
     *     if (mpv_get_property(ctx, "property", MPV_FORMAT_STRING, &result) < 0)
     *         goto error;
     *     printf("%s\n", result);
     *     mpv_free(result);
     *
     * Or just use mpv_get_property_string().
     *
     * Example for writing:
     *
     *     char *value = "the new value";
     *     // yep, you pass the address to the variable
     *     // (needed for symmetry with other types and mpv_get_property)
     *     mpv_set_property(ctx, "property", MPV_FORMAT_STRING, &value);
     *
     * Or just use mpv_set_property_string().
     *
     */
    MPV_FORMAT_STRING           = 1,
    /**
     * The basic type is char*. It returns the OSD property string, like
     * using ${property} in input.conf (see input.rst). In many cases, this
     * is the same as the raw string, but in other cases it's formatted for
     * display on OSD. It's intended to be human readable. Do not attempt to
     * parse these strings.
     *
     * Only valid when doing read access. The rest works like MPV_FORMAT_STRING.
     */
    MPV_FORMAT_OSD_STRING       = 2,
    /**
     * The basic type is int. The only allowed values are 0 ("no")
     * and 1 ("yes").
     *
     * Example for reading:
     *
     *     int result;
     *     if (mpv_get_property(ctx, "property", MPV_FORMAT_FLAG, &result) < 0)
     *         goto error;
     *     printf("%s\n", result ? "true" : "false");
     *
     * Example for writing:
     *
     *     int flag = 1;
     *     mpv_set_property(ctx, "property", MPV_FORMAT_STRING, &flag);
     */
    MPV_FORMAT_FLAG             = 3,
    /**
     * The basic type is int64_t.
     */
    MPV_FORMAT_INT64            = 4,
    /**
     * The basic type is double.
     */
    MPV_FORMAT_DOUBLE           = 5,
    /**
     * The type is mpv_node.
     *
     * For reading, you usually would pass a pointer to a stack-allocated
     * mpv_node value to mpv, and when you're done you call
     * mpv_free_node_contents(&node).
     * You're expected not to write to the data - if you have to, copy it
     * first (which you have to do manually).
     *
     * For writing, you construct your own mpv_node, and pass a pointer to the
     * API. The API will never write to your data (and copy it if needed), so
     * you're free to use any form of allocation or memory management you like.
     *
     * Warning: when reading, always check the mpv_node.format member. For
     *          example, properties might change their type in future versions
     *          of mpv, or sometimes even during runtime.
     *
     * Example for reading:
     *
     *     mpv_node result;
     *     if (mpv_get_property(ctx, "property", MPV_FORMAT_NODE, &result) < 0)
     *         goto error;
     *     printf("format=%d\n", (int)result.format);
     *     mpv_free_node_contents(&result).
     *
     * Example for writing:
     *
     *     mpv_node value;
     *     value.format = MPV_FORMAT_STRING;
     *     value.u.string = "hello";
     *     mpv_set_property(ctx, "property", MPV_FORMAT_NODE, &value);
     */
    MPV_FORMAT_NODE             = 6,
    /**
     * Used with mpv_node only. Can usually not be used directly.
     */
    MPV_FORMAT_NODE_ARRAY       = 7,
    /**
     * See MPV_FORMAT_NODE_ARRAY.
     */
    MPV_FORMAT_NODE_MAP         = 8,
    /**
<<<<<<< HEAD
     * A raw, untyped byte array. Currently only used only with mpv_node, and
     * only in some very special situations.
=======
     * A raw, untyped byte array. Only used only with mpv_node, and only in
     * some very special situations. (Currently, only for the screenshot_raw
     * command.)
>>>>>>> dbeb1053
     */
    MPV_FORMAT_BYTE_ARRAY       = 9
} mpv_format;

/**
 * Generic data storage.
 *
 * If mpv writes this struct (e.g. via mpv_get_property()), you must not change
 * the data. In some cases (mpv_get_property()), you have to free it with
 * mpv_free_node_contents(). If you fill this struct yourself, you're also
 * responsible for freeing it, and you must not call mpv_free_node_contents().
 */
typedef struct mpv_node {
    union {
        char *string;   /** valid if format==MPV_FORMAT_STRING */
        int flag;       /** valid if format==MPV_FORMAT_FLAG   */
        int64_t int64;  /** valid if format==MPV_FORMAT_INT64  */
        double double_; /** valid if format==MPV_FORMAT_DOUBLE */
        /**
         * valid if format==MPV_FORMAT_NODE_ARRAY
         *    or if format==MPV_FORMAT_NODE_MAP
         */
        struct mpv_node_list *list;
        /**
         * valid if format==MPV_FORMAT_BYTE_ARRAY
         */
        struct mpv_byte_array *ba;
    } u;
    /**
     * Type of the data stored in this struct. This value rules what members in
     * the given union can be accessed. The following formats are currently
     * defined to be allowed in mpv_node:
     *
     *  MPV_FORMAT_STRING       (u.string)
     *  MPV_FORMAT_FLAG         (u.flag)
     *  MPV_FORMAT_INT64        (u.int64)
     *  MPV_FORMAT_DOUBLE       (u.double_)
     *  MPV_FORMAT_NODE_ARRAY   (u.list)
     *  MPV_FORMAT_NODE_MAP     (u.list)
     *  MPV_FORMAT_BYTE_ARRAY   (u.ba)
     *  MPV_FORMAT_NONE         (no member)
     *
     * If you encounter a value you don't know, you must not make any
     * assumptions about the contents of union u.
     */
    mpv_format format;
} mpv_node;

/**
 * (see mpv_node)
 */
typedef struct mpv_node_list {
    /**
     * Number of entries. Negative values are not allowed.
     */
    int num;
    /**
     * MPV_FORMAT_NODE_ARRAY:
     *  values[N] refers to value of the Nth item
     *
     * MPV_FORMAT_NODE_MAP:
     *  values[N] refers to value of the Nth key/value pair
     *
     * If num > 0, values[0] to values[num-1] (inclusive) are valid.
     * Otherwise, this can be NULL.
     */
    mpv_node *values;
    /**
     * MPV_FORMAT_NODE_ARRAY:
     *  unused (typically NULL), access is not allowed
     *
     * MPV_FORMAT_NODE_MAP:
     *  keys[N] refers to key of the Nth key/value pair. If num > 0, keys[0] to
     *  keys[num-1] (inclusive) are valid. Otherwise, this can be NULL.
     *  The keys are in random order. The only guarantee is that keys[N] belongs
     *  to the value values[N]. NULL keys are not allowed.
     */
    char **keys;
} mpv_node_list;

/**
 * (see mpv_node)
 */
typedef struct mpv_byte_array {
    /**
     * Pointer to the data. In what format the data is stored is up to whatever
     * uses MPV_FORMAT_BYTE_ARRAY.
     */
    void *data;
    /**
     * Size of the data pointed to by ptr.
     */
    size_t size;
} mpv_byte_array;

/**
 * Frees any data referenced by the node. It doesn't free the node itself.
 * Call this only if the mpv client API set the node. If you constructed the
 * node yourself (manually), you have to free it yourself.
 *
 * If node->format is MPV_FORMAT_NONE, this call does nothing. Likewise, if
 * the client API sets a node with this format, this function doesn't need to
 * be called. (This is just a clarification that there's no danger of anything
 * strange happening in these cases.)
 */
void mpv_free_node_contents(mpv_node *node);

/**
 * Set an option. Note that you can't normally set options during runtime. It
 * works in uninitialized state (see mpv_create()), and in some cases in at
 * runtime.
 *
 * Changing options at runtime does not always work. For some options, attempts
 * to change them simply fails. Many other options may require reloading the
 * file for changes to take effect. In general, you should prefer calling
 * mpv_set_property() to change settings during playback, because the property
 * mechanism guarantees that changes take effect immediately.
 *
 * @param name Option name. This is the same as on the mpv command line, but
 *             without the leading "--".
 * @param format see enum mpv_format.
 * @param[in] data Option value (according to the format).
 * @return error code
 */
int mpv_set_option(mpv_handle *ctx, const char *name, mpv_format format,
                   void *data);

/**
 * Convenience function to set an option to a string value. This is like
 * calling mpv_set_option() with MPV_FORMAT_STRING.
 *
 * @return error code
 */
int mpv_set_option_string(mpv_handle *ctx, const char *name, const char *data);

/**
 * Send a command to the player. Commands are the same as those used in
 * input.conf, except that this function takes parameters in a pre-split
 * form.
 *
 * The commands and their parameters are documented in input.rst.
 *
 * @param[in] args NULL-terminated list of strings. Usually, the first item
 *                 is the command, and the following items are arguments.
 * @return error code
 */
int mpv_command(mpv_handle *ctx, const char **args);

/**
 * Same as mpv_command(), but allows passing structured data in any format.
 * In particular, calling mpv_command() is exactly like calling
 * mpv_command_node() with the format set to MPV_FORMAT_NODE_ARRAY, and
 * every arg passed in order as MPV_FORMAT_STRING.
 *
 * @param[in] args mpv_node with format set to MPV_FORMAT_NODE_ARRAY; each entry
 *                 is an argument using an arbitrary format (the format must be
 *                 compatible to the used command). Usually, the first item is
 *                 the command name (as MPV_FORMAT_STRING).
 * @param[out] result Optional, pass NULL if unused. If not NULL, and if the
 *                    function succeeds, this is set to command-specific return
 *                    data. You must call mpv_free_node_contents() to free it
 *                    (again, only if the command actually succeeds).
 *                    Currently, no command uses this, but that can change in
 *                    the future.
 * @return error code (the result parameter is not set on error)
 */
int mpv_command_node(mpv_handle *ctx, mpv_node *args, mpv_node *result);

/**
 * Same as mpv_command, but use input.conf parsing for splitting arguments.
 * This is slightly simpler, but also more error prone, since arguments may
 * need quoting/escaping.
 */
int mpv_command_string(mpv_handle *ctx, const char *args);

/**
 * Same as mpv_command, but run the command asynchronously.
 *
 * Commands are executed asynchronously. You will receive a
 * MPV_EVENT_COMMAND_REPLY event. (This event will also have an
 * error code set if running the command failed.)
 *
 * @param reply_userdata the value mpv_event.reply_userdata of the reply will
 *                       be set to (see section about asynchronous calls)
 * @param args NULL-terminated list of strings (see mpv_command())
 * @return error code (if parsing or queuing the command fails)
 */
int mpv_command_async(mpv_handle *ctx, uint64_t reply_userdata,
                      const char **args);

/**
 * Same as mpv_command_node(), but run it asynchronously. Basically, this
 * function is to mpv_command_node() what mpv_command_async() is to
 * mpv_command().
 *
 * See mpv_command_async() for details. Retrieving the result is not
 * supported yet.
 *
 * @param reply_userdata the value mpv_event.reply_userdata of the reply will
 *                       be set to (see section about asynchronous calls)
 * @param args as in mpv_command_node()
 * @return error code (if parsing or queuing the command fails)
 */
int mpv_command_node_async(mpv_handle *ctx, uint64_t reply_userdata,
                           mpv_node *args);

/**
 * Set a property to a given value. Properties are essentially variables which
 * can be queried or set at runtime. For example, writing to the pause property
 * will actually pause or unpause playback.
 *
 * If the format doesn't match with the internal format of the property, access
 * usually will fail with MPV_ERROR_PROPERTY_FORMAT. In some cases, the data
 * is automatically converted and access succeeds. For example, MPV_FORMAT_INT64
 * is always converted to MPV_FORMAT_DOUBLE, and access using MPV_FORMAT_STRING
 * usually invokes a string parser.
 *
 * @param name The property name. See input.rst for a list of properties.
 * @param format see enum mpv_format.
 * @param[in] data Option value.
 * @return error code
 */
int mpv_set_property(mpv_handle *ctx, const char *name, mpv_format format,
                     void *data);

/**
 * Convenience function to set a property to a string value.
 *
 * This is like calling mpv_set_property() with MPV_FORMAT_STRING.
 */
int mpv_set_property_string(mpv_handle *ctx, const char *name, const char *data);

/**
 * Set a property asynchronously. You will receive the result of the operation
 * as MPV_EVENT_SET_PROPERTY_REPLY event. The mpv_event.error field will contain
 * the result status of the operation. Otherwise, this function is similar to
 * mpv_set_property().
 *
 * @param reply_userdata see section about asynchronous calls
 * @param name The property name.
 * @param format see enum mpv_format.
 * @param[in] data Option value. The value will be copied by the function. It
 *                 will never be modified by the client API.
 * @return error code if sending the request failed
 */
int mpv_set_property_async(mpv_handle *ctx, uint64_t reply_userdata,
                           const char *name, mpv_format format, void *data);

/**
 * Read the value of the given property.
 *
 * If the format doesn't match with the internal format of the property, access
 * usually will fail with MPV_ERROR_PROPERTY_FORMAT. In some cases, the data
 * is automatically converted and access succeeds. For example, MPV_FORMAT_INT64
 * is always converted to MPV_FORMAT_DOUBLE, and access using MPV_FORMAT_STRING
 * usually invokes a string formatter.
 *
 * @param name The property name.
 * @param format see enum mpv_format.
 * @param[out] data Pointer to the variable holding the option value. On
 *                  success, the variable will be set to a copy of the option
 *                  value. For formats that require dynamic memory allocation,
 *                  you can free the value with mpv_free() (strings) or
 *                  mpv_free_node_contents() (MPV_FORMAT_NODE).
 * @return error code
 */
int mpv_get_property(mpv_handle *ctx, const char *name, mpv_format format,
                     void *data);

/**
 * Return the value of the property with the given name as string. This is
 * equivalent to mpv_get_property() with MPV_FORMAT_STRING.
 *
 * See MPV_FORMAT_STRING for character encoding issues.
 *
 * On error, NULL is returned. Use mpv_get_property() if you want fine-grained
 * error reporting.
 *
 * @param name The property name.
 * @return Property value, or NULL if the property can't be retrieved. Free
 *         the string with mpv_free().
 */
char *mpv_get_property_string(mpv_handle *ctx, const char *name);

/**
 * Return the property as "OSD" formatted string. This is the same as
 * mpv_get_property_string, but using MPV_FORMAT_OSD_STRING.
 *
 * @return Property value, or NULL if the property can't be retrieved. Free
 *         the string with mpv_free().
 */
char *mpv_get_property_osd_string(mpv_handle *ctx, const char *name);

/**
 * Get a property asynchronously. You will receive the result of the operation
 * as well as the property data with the MPV_EVENT_GET_PROPERTY_REPLY event.
 * You should check the mpv_event.error field on the reply event.
 *
 * @param reply_userdata see section about asynchronous calls
 * @param name The property name.
 * @param format see enum mpv_format.
 * @return error code if sending the request failed
 */
int mpv_get_property_async(mpv_handle *ctx, uint64_t reply_userdata,
                           const char *name, mpv_format format);

/**
 * Get a notification whenever the given property changes. You will receive
 * updates as MPV_EVENT_PROPERTY_CHANGE. Note that this is not very precise:
 * for some properties, it may not send updates even if the property changed.
 * This depends on the property, and it's a valid feature request to ask for
 * better update handling of a specific property. (For some properties, like
 * ``clock``, which shows the wall clock, this mechanism doesn't make too
 * much sense anyway.)
 *
 * Property changes are coalesced: the change events are returned only once the
 * event queue becomes empty (e.g. mpv_wait_event() would block or return
 * MPV_EVENT_NONE), and then only one event per changed property is returned.
 *
 * Normally, change events are sent only if the property value changes according
 * to the requested format. mpv_event_property will contain the property value
 * as data member.
 *
 * Warning: if a property is unavailable or retrieving it caused an error,
 *          MPV_FORMAT_NONE will be set in mpv_event_property, even if the
 *          format parameter was set to a different value. In this case, the
 *          mpv_event_property.data field is invalid.
 *
 * If the property is observed with the format parameter set to MPV_FORMAT_NONE,
 * you get low-level notifications whether the property _may_ have changed, and
 * the data member in mpv_event_property will be unset. With this mode, you
 * will have to determine yourself whether the property really changd. On the
 * other hand, this mechanism can be faster and uses less resources.
 *
 * Observing a property that doesn't exist is allowed. (Although it may still
 * cause some sporadic change events.)
 *
 * Keep in mind that you will get change notifications even if you change a
 * property yourself. Try to avoid endless feedback loops, which could happen
 * if you react to the change notifications triggered by your own change.
 *
 * @param reply_userdata This will be used for the mpv_event.reply_userdata
 *                       field for the received MPV_EVENT_PROPERTY_CHANGE
 *                       events. (Also see section about asynchronous calls,
 *                       although this function is somewhat different from
 *                       actual asynchronous calls.)
 *                       If you have no use for this, pass 0.
 *                       Also see mpv_unobserve_property().
 * @param name The property name.
 * @param format see enum mpv_format. Can be MPV_FORMAT_NONE to omit values
 *               from the change events.
 * @return error code (usually fails only on OOM or unsupported format)
 */
int mpv_observe_property(mpv_handle *mpv, uint64_t reply_userdata,
                         const char *name, mpv_format format);

/**
 * Undo mpv_observe_property(). This will remove all observed properties for
 * which the given number was passed as reply_userdata to mpv_observe_property.
 *
 * @param registered_reply_userdata ID that was passed to mpv_observe_property
 * @return negative value is an error code, >=0 is number of removed properties
 *         on success (includes the case when 0 were removed)
 */
int mpv_unobserve_property(mpv_handle *mpv, uint64_t registered_reply_userdata);

typedef enum mpv_event_id {
    /**
     * Nothing happened. Happens on timeouts or sporadic wakeups.
     */
    MPV_EVENT_NONE              = 0,
    /**
     * Happens when the player quits. The player enters a state where it tries
     * to disconnect all clients. Most requests to the player will fail, and
     * mpv_wait_event() will always return instantly (returning new shutdown
     * events if no other events are queued). The client should react to this
     * and quit with mpv_detach_destroy() as soon as possible.
     */
    MPV_EVENT_SHUTDOWN          = 1,
    /**
     * See mpv_request_log_messages().
     */
    MPV_EVENT_LOG_MESSAGE       = 2,
    /**
     * Reply to a mpv_get_property_async() request.
     * See also mpv_event and mpv_event_property.
     */
    MPV_EVENT_GET_PROPERTY_REPLY = 3,
    /**
     * Reply to a mpv_set_property_async() request.
     * (Unlike MPV_EVENT_GET_PROPERTY, mpv_event_property is not used.)
     */
    MPV_EVENT_SET_PROPERTY_REPLY = 4,
    /**
     * Reply to a mpv_command_async() request.
     */
    MPV_EVENT_COMMAND_REPLY     = 5,
    /**
     * Notification before playback start of a file (before the file is loaded).
     */
    MPV_EVENT_START_FILE        = 6,
    /**
     * Notification after playback end (after the file was unloaded).
     * See also mpv_event and mpv_event_end_file.
     */
    MPV_EVENT_END_FILE          = 7,
    /**
     * Notification when the file has been loaded (headers were read etc.), and
     * decoding starts.
     */
    MPV_EVENT_FILE_LOADED       = 8,
    /**
     * The list of video/audio/subtitle tracks was changed. (E.g. a new track
     * was found. This doesn't necessarily indicate a track switch; for this,
     * MPV_EVENT_TRACK_SWITCHED is used.)
     *
     * @deprecated This is equivalent to using mpv_observe_property() on the
     *             "track-list" property. The event is redundant, and might
     *             be removed in the far future.
     */
    MPV_EVENT_TRACKS_CHANGED    = 9,
    /**
     * A video/audio/subtitle track was switched on or off.
     *
     * @deprecated This is equivalent to using mpv_observe_property() on the
     *             "vid", "aid", and "sid" properties. The event is redundant,
     *             and might be removed in the far future.
     */
    MPV_EVENT_TRACK_SWITCHED    = 10,
    /**
     * Idle mode was entered. In this mode, no file is played, and the playback
     * core waits for new commands. (The command line player normally quits
     * instead of entering idle mode, unless --idle was specified. If mpv
     * was started with mpv_create(), idle mode is enabled by default.)
     */
    MPV_EVENT_IDLE              = 11,
    /**
     * Playback was paused. This indicates the user pause state.
     *
     * The user pause state is the state the user requested (changed with the
     * "pause" property). There is an internal pause state too, which is entered
     * if e.g. the network is too slow (the "core-idle" property generally
     * indicates whether the core is playing or waiting).
     *
     * This event is sent whenever any pause states change, not only the user
     * state. You might get multiple events in a row while these states change
     * independently. But the event ID sent always indicates the user pause
     * state.
     *
     * If you don't want to deal with this, use mpv_observe_property() on the
     * "pause" property and ignore MPV_EVENT_PAUSE/UNPAUSE. Likewise, the
     * "core-idle" property tells you whether video is actually playing or not.
     *
     * @deprecated The event is redundant with mpv_observe_property() as
     *             mentioned above, and might be removed in the far future.
     */
    MPV_EVENT_PAUSE             = 12,
    /**
     * Playback was unpaused. See MPV_EVENT_PAUSE for not so obvious details.
     *
     * @deprecated The event is redundant with mpv_observe_property() as
     *             explained in the MPV_EVENT_PAUSE comments, and might be
     *             removed in the far future.
     */
    MPV_EVENT_UNPAUSE           = 13,
    /**
     * Sent every time after a video frame is displayed. Note that currently,
     * this will be sent in lower frequency if there is no video, or playback
     * is paused - but that will be removed in the future, and it will be
     * restricted to video frames only.
     */
    MPV_EVENT_TICK              = 14,
    /**
     * @deprecated This was used internally with the internal "script_dispatch"
     *             command to dispatch keyboard and mouse input for the OSC.
     *             It was never useful in general and has been completely
     *             replaced with "script_binding".
     *             This event never happens anymore, and is included in this
     *             header only for compatibility.
     */
    MPV_EVENT_SCRIPT_INPUT_DISPATCH = 15,
    /**
     * Triggered by the script_message input command. The command uses the
     * first argument of the command as client name (see mpv_client_name()) to
     * dispatch the message, and passes along all arguments starting from the
     * second argument as strings.
     * See also mpv_event and mpv_event_client_message.
     */
    MPV_EVENT_CLIENT_MESSAGE    = 16,
    /**
     * Happens after video changed in some way. This can happen on resolution
     * changes, pixel format changes, or video filter changes. The event is
     * sent after the video filters and the VO are reconfigured. Applications
     * embedding a mpv window should listen to this event in order to resize
     * the window if needed.
     * Note that this event can happen sporadically, and you should check
     * yourself whether the video parameters really changed before doing
     * something expensive.
     */
    MPV_EVENT_VIDEO_RECONFIG    = 17,
    /**
     * Similar to MPV_EVENT_VIDEO_RECONFIG. This is relatively uninteresting,
     * because there is no such thing as audio output embedding.
     */
    MPV_EVENT_AUDIO_RECONFIG    = 18,
    /**
     * Happens when metadata (like file tags) is possibly updated. (It's left
     * unspecified whether this happens on file start or only when it changes
     * within a file.)
     *
     * @deprecated This is equivalent to using mpv_observe_property() on the
     *             "metadata" property. The event is redundant, and might
     *             be removed in the far future.
     */
    MPV_EVENT_METADATA_UPDATE   = 19,
    /**
     * Happens when a seek was initiated. Playback stops. Usually it will
     * resume with MPV_EVENT_PLAYBACK_RESTART as soon as the seek is finished.
     */
    MPV_EVENT_SEEK              = 20,
    /**
     * There was a discontinuity of some sort (like a seek), and playback
     * was reinitialized. Usually happens after seeking, or ordered chapter
     * segment switches. The main purpose is allowing the client to detect
     * when a seek request is finished.
     */
    MPV_EVENT_PLAYBACK_RESTART  = 21,
    /**
     * Event sent due to mpv_observe_property().
     * See also mpv_event and mpv_event_property.
     */
    MPV_EVENT_PROPERTY_CHANGE   = 22,
    /**
     * Happens when the current chapter changes.
     *
     * @deprecated This is equivalent to using mpv_observe_property() on the
     *             "chapter" property. The event is redundant, and might
     *             be removed in the far future.
     */
    MPV_EVENT_CHAPTER_CHANGE    = 23,
    /**
     * Happens if the internal per-mpv_handle ringbuffer overflows, and at
     * least 1 event had to be dropped. This can happen if the client doesn't
     * read the event queue quickly enough with mpv_wait_event(), or if the
     * client makes a very large number of asynchronous calls at once.
     *
     * Event delivery will continue normally once this event was returned
     * (this forces the client to empty the queue completely).
     */
    MPV_EVENT_QUEUE_OVERFLOW    = 24
    // Internal note: adjust INTERNAL_EVENT_BASE when adding new events.
} mpv_event_id;

/**
 * Return a string describing the event. For unknown events, NULL is returned.
 *
 * Note that all events actually returned by the API will also yield a non-NULL
 * string with this function.
 *
 * @param event event ID, see see enum mpv_event_id
 * @return A static string giving a short symbolic name of the event. It
 *         consists of lower-case alphanumeric characters and can include "-"
 *         characters. This string is suitable for use in e.g. scripting
 *         interfaces.
 *         The string is completely static, i.e. doesn't need to be deallocated,
 *         and is valid forever.
 */
const char *mpv_event_name(mpv_event_id event);

typedef struct mpv_event_property {
    /**
     * Name of the property.
     */
    const char *name;
    /**
     * Format of the data field in the same struct. See enum mpv_format.
     * This is always the same format as the requested format, except when
     * the property could not be retrieved (unavailable, or an error happened),
     * in which case the format is MPV_FORMAT_NONE.
     */
    mpv_format format;
    /**
     * Received property value. Depends on the format. This is like the
     * pointer argument passed to mpv_get_property().
     *
     * For example, for MPV_FORMAT_STRING you get the string with:
     *
     *    char *value = *(char **)(event_property->data);
     *
     * Note that this is set to NULL if retrieving the property failed (the
     * format will be MPV_FORMAT_NONE).
     * See mpv_event.error for the status.
     */
    void *data;
} mpv_event_property;

/**
 * Numeric log levels. The lower the number, the more important the message is.
 * MPV_LOG_LEVEL_NONE is never used when receiving messages. The string in
 * the comment after the value is the name of the log level as used for the
 * mpv_request_log_messages() function.
 * Unused numeric values are unused, but reserved for future use.
 */
typedef enum mpv_log_level {
    MPV_LOG_LEVEL_NONE  = 0,    /// "no"    - disable absolutely all messages
    MPV_LOG_LEVEL_FATAL = 10,   /// "fatal" - critical/aborting errors
    MPV_LOG_LEVEL_ERROR = 20,   /// "error" - simple errors
    MPV_LOG_LEVEL_WARN  = 30,   /// "warn"  - possible problems
    MPV_LOG_LEVEL_INFO  = 40,   /// "info"  - informational message
    MPV_LOG_LEVEL_V     = 50,   /// "v"     - noisy informational message
    MPV_LOG_LEVEL_DEBUG = 60,   /// "debug" - very noisy technical information
    MPV_LOG_LEVEL_TRACE = 70,   /// "trace" - extremely noisy
} mpv_log_level;

typedef struct mpv_event_log_message {
    /**
     * The module prefix, identifies the sender of the message. As a special
     * case, if the message buffer overflows, this will be set to the string
     * "overflow" (which doesn't appear as prefix otherwise), and the text
     * field will contain an informative message.
     */
    const char *prefix;
    /**
     * The log level as string. See mpv_request_log_messages() for possible
     * values. The level "no" is never used here.
     */
    const char *level;
    /**
     * The log message. It consists of 1 line of text, and is terminated with
     * a newline character. (Before API version 1.6, it could contain multiple
     * or partial lines.)
     */
    const char *text;
    /**
     * The same contents as the level field, but as a numeric ID.
     * Since API version 1.6.
     */
    mpv_log_level log_level;
} mpv_event_log_message;

/// Since API version 1.9.
typedef enum mpv_end_file_reason {
    /**
     * The end of file was reached. Sometimes this may also happen on
     * incomplete or corrupted files, or if the network connection was
     * interrupted when playing a remote file. It also happens if the
     * playback range was restricted with --end or --frames or similar.
     */
    MPV_END_FILE_REASON_EOF = 0,
    /**
     * Playback was stopped by an external action (e.g. playlist controls).
     */
    MPV_END_FILE_REASON_STOP = 2,
    /**
     * Playback was stopped by the quit command or player shutdown.
     */
    MPV_END_FILE_REASON_QUIT = 3,
    /**
     * Some kind of error happened that lead to playback abort. Does not
     * necessarily happen on incomplete or broken files (in these cases, both
     * MPV_END_FILE_REASON_ERROR or MPV_END_FILE_REASON_EOF are possible).
     *
     * mpv_event_end_file.error will be set.
     */
    MPV_END_FILE_REASON_ERROR = 4,
} mpv_end_file_reason;

typedef struct mpv_event_end_file {
    /**
     * Corresponds to the values in enum mpv_end_file_reason (the "int" type
     * will be replaced with mpv_end_file_reason on the next ABI bump).
     *
     * Unknown values should be treated as unknown.
     */
    int reason;
    /**
     * If reason==MPV_END_FILE_REASON_ERROR, this contains a mpv error code
     * (one of MPV_ERROR_...) giving an approximate reason why playback
     * failed. In other cases, this field is 0 (no error).
     * Since API version 1.9.
     */
    int error;
} mpv_event_end_file;

/** @deprecated see MPV_EVENT_SCRIPT_INPUT_DISPATCH for remarks
 */
typedef struct mpv_event_script_input_dispatch {
    int arg0;
    const char *type;
} mpv_event_script_input_dispatch;

typedef struct mpv_event_client_message {
    /**
     * Arbitrary arguments chosen by the sender of the message. If num_args > 0,
     * you can access args[0] through args[num_args - 1] (inclusive). What
     * these arguments mean is up to the sender and receiver.
     * None of the valid items are NULL.
     */
    int num_args;
    const char **args;
} mpv_event_client_message;

typedef struct mpv_event {
    /**
     * One of mpv_event. Keep in mind that later ABI compatible releases might
     * add new event types. These should be ignored by the API user.
     */
    mpv_event_id event_id;
    /**
     * This is mainly used for events that are replies to (asynchronous)
     * requests. It contains a status code, which is >= 0 on success, or < 0
     * on error (a mpv_error value). Usually, this will be set if an
     * asynchronous request fails.
     * Used for:
     *  MPV_EVENT_GET_PROPERTY_REPLY
     *  MPV_EVENT_SET_PROPERTY_REPLY
     *  MPV_EVENT_COMMAND_REPLY
     */
    int error;
    /**
     * If the event is in reply to a request (made with this API and this
     * API handle), this is set to the reply_userdata parameter of the request
     * call. Otherwise, this field is 0.
     * Used for:
     *  MPV_EVENT_GET_PROPERTY_REPLY
     *  MPV_EVENT_SET_PROPERTY_REPLY
     *  MPV_EVENT_COMMAND_REPLY
     *  MPV_EVENT_PROPERTY_CHANGE
     */
    uint64_t reply_userdata;
    /**
     * The meaning and contents of the data member depend on the event_id:
     *  MPV_EVENT_GET_PROPERTY_REPLY:     mpv_event_property*
     *  MPV_EVENT_PROPERTY_CHANGE:        mpv_event_property*
     *  MPV_EVENT_LOG_MESSAGE:            mpv_event_log_message*
     *  MPV_EVENT_CLIENT_MESSAGE:         mpv_event_client_message*
     *  MPV_EVENT_END_FILE:               mpv_event_end_file*
     *  other: NULL
     *
     * Note: future enhancements might add new event structs for existing or new
     *       event types.
     */
    void *data;
} mpv_event;

/**
 * Enable or disable the given event.
 *
 * Some events are enabled by default. Some events can't be disabled.
 *
 * (Informational note: currently, all events are enabled by default, except
 *  MPV_EVENT_TICK.)
 *
 * @param event See enum mpv_event_id.
 * @param enable 1 to enable receiving this event, 0 to disable it.
 * @return error code
 */
int mpv_request_event(mpv_handle *ctx, mpv_event_id event, int enable);

/**
 * Enable or disable receiving of log messages. These are the messages the
 * command line player prints to the terminal. This call sets the minimum
 * required log level for a message to be received with MPV_EVENT_LOG_MESSAGE.
 *
 * @param min_level Minimal log level as string. Valid log levels:
 *                      no fatal error warn info status v debug trace
 *                  The value "no" disables all messages. This is the default.
 *                  Also see mpv_log_level.
 */
int mpv_request_log_messages(mpv_handle *ctx, const char *min_level);

/**
 * Wait for the next event, or until the timeout expires, or if another thread
 * makes a call to mpv_wakeup(). Passing 0 as timeout will never wait, and
 * is suitable for polling.
 *
 * The internal event queue has a limited size (per client handle). If you
 * don't empty the event queue quickly enough with mpv_wait_event(), it will
 * overflow and silently discard further events. If this happens, making
 * asynchronous requests will fail as well (with MPV_ERROR_EVENT_QUEUE_FULL).
 *
 * Only one thread is allowed to call this on the same mpv_handle at a time.
 * The API won't complain if more than one thread calls this, but it will cause
 * race conditions in the client when accessing the shared mpv_event struct.
 * Note that most other API functions are not restricted by this, and no API
 * function internally calls mpv_wait_event(). Additionally, concurrent calls
 * to different mpv_handles are always safe.
 *
 * @param timeout Timeout in seconds, after which the function returns even if
 *                no event was received. A MPV_EVENT_NONE is returned on
 *                timeout. A value of 0 will disable waiting. Negative values
 *                will wait with an infinite timeout.
 * @return A struct containing the event ID and other data. The pointer (and
 *         fields in the struct) stay valid until the next mpv_wait_event()
 *         call, or until the mpv_handle is destroyed. You must not write to
 *         the struct, and all memory referenced by it will be automatically
 *         released by the API on the next mpv_wait_event() call, or when the
 *         context is destroyed. The return value is never NULL.
 */
mpv_event *mpv_wait_event(mpv_handle *ctx, double timeout);

/**
 * Interrupt the current mpv_wait_event() call. This will wake up the thread
 * currently waiting in mpv_wait_event(). If no thread is waiting, the next
 * mpv_wait_event() call will return immediately (this is to avoid lost
 * wakeups).
 *
 * mpv_wait_event() will receive a MPV_EVENT_NONE if it's woken up due to
 * this call. But note that this dummy event might be skipped if there are
 * already other events queued. All what counts is that the waiting thread
 * is woken up at all.
 */
void mpv_wakeup(mpv_handle *ctx);

/**
 * Set a custom function that should be called when there are new events. Use
 * this if blocking in mpv_wait_event() to wait for new events is not feasible.
 *
 * Keep in mind that the callback will be called from foreign threads. You
 * must not make any assumptions of the environment, and you must return as
 * soon as possible. You are not allowed to call any client API functions
 * inside of the callback. In particular, you should not do any processing in
 * the callback, but wake up another thread that does all the work. It's also
 * possible that the callback is called from a thread while a mpv API function
 * is called (i.e. it can be reentrant).
 *
 * In general, the client API expects you to call mpv_wait_event() to receive
 * notifications, and the wakeup callback is merely a helper utility to make
 * this easier in certain situations. Note that it's possible that there's
 * only one wakeup callback invocation for multiple events. You should call
 * mpv_wait_event() with no timeout until MPV_EVENT_NONE is reached, at which
 * point the event queue is empty.
 *
 * If you actually want to do processing in a callback, spawn a thread that
 * does nothing but call mpv_wait_event() in a loop and dispatches the result
 * to a callback.
 *
 * Only one wakeup callback can be set.
 *
 * @param cb function that should be called if a wakeup is required
 * @param d arbitrary userdata passed to cb
 */
void mpv_set_wakeup_callback(mpv_handle *ctx, void (*cb)(void *d), void *d);

/**
 * Return a UNIX file descriptor referring to the read end of a pipe. This
 * pipe can be used to wake up a poll() based processing loop. The purpose of
 * this function is very similar to mpv_set_wakeup_callback(), and provides
 * a primitive mechanism to handle coordinating a foreign event loop and the
 * libmpv event loop. The pipe is non-blocking. It's closed when the mpv_handle
 * is destroyed. This function always returns the same value (on success).
 *
 * This is in fact implemented using the same underlying code as for
 * mpv_set_wakeup_callback() (though they don't conflict), and it is as if each
 * callback invocation writes a single 0 byte to the pipe. When the pipe
 * becomes readable, the code calling poll() (or select()) on the pipe should
 * read all contents of the pipe and then call mpv_wait_event(c, 0) until
 * no new events are returned. The pipe contents do not matter and can just
 * be discarded. There is not necessarily one byte per readable event in the
 * pipe. For example, the pipes are non-blocking, and mpv won't block if the
 * pipe is full. Pipes are normally limited to 4096 bytes, so if there are
 * more than 4096 events, the number of readable bytes can not equal the number
 * of events queued. Also, it's possible that mpv does not write to the pipe
 * once it's guaranteed that the client was already signaled. See the example
 * below how to do it correctly.
 *
 * Example:
 *
 *  int pipefd = mpv_get_wakeup_pipe(mpv);
 *  if (pipefd < 0)
 *      error();
 *  while (1) {
 *      struct pollfd pfds[1] = {
 *          { .fd = pipefd, .events = POLLIN },
 *      };
 *      // Wait until there are possibly new mpv events.
 *      poll(pfds, 1, -1);
 *      if (pfds[0].revents & POLLIN) {
 *          // Empty the pipe. Doing this before calling mpv_wait_event()
 *          // ensures that no wakeups are missed. It's not so important to
 *          // make sure the pipe is really empty (it will just cause some
 *          // additional wakeups in unlikely corner cases).
 *          char unused[256];
 *          read(pipefd, unused, sizeof(unused));
 *          while (1) {
 *              mpv_event *ev = mpv_wait_event(mpv, 0);
 *              // If MPV_EVENT_NONE is received, the event queue is empty.
 *              if (ev->event_id == MPV_EVENT_NONE)
 *                  break;
 *              // Process the event.
 *              ...
 *          }
 *      }
 *  }
 *
 * @return A UNIX FD of the read end of the wakeup pipe, or -1 on error.
 *         On MS Windows/MinGW, this will always return -1.
 */
int mpv_get_wakeup_pipe(mpv_handle *ctx);

/**
 * Block until all asynchronous requests are done. This affects functions like
 * mpv_command_async(), which return immediately and return their result as
 * events.
 *
 * This is a helper, and somewhat equivalent to calling mpv_wait_event() in a
 * loop until all known asynchronous requests have sent their reply as event,
 * except that the event queue is not emptied.
 *
 * In case you called mpv_suspend() before, this will also forcibly reset the
 * suspend counter of the given handle.
 */
void mpv_wait_async_requests(mpv_handle *ctx);

typedef enum mpv_sub_api {
    /**
     * For using mpv's OpenGL renderer on an external OpenGL context.
     * mpv_get_sub_api(MPV_SUB_API_OPENGL_CB) returns mpv_opengl_cb_context*.
     * This context can be used with mpv_opengl_cb_* functions.
     * Will return NULL if unavailable (if OpenGL support was not compiled in).
     * See opengl_cb.h for details.
     */
    MPV_SUB_API_OPENGL_CB = 1
} mpv_sub_api;

/**
 * This is used for additional APIs that are not strictly part of the core API.
 * See the individual mpv_sub_api member values.
 */
void *mpv_get_sub_api(mpv_handle *ctx, mpv_sub_api sub_api);

#ifdef __cplusplus
}
#endif

#endif<|MERGE_RESOLUTION|>--- conflicted
+++ resolved
@@ -635,14 +635,9 @@
      */
     MPV_FORMAT_NODE_MAP         = 8,
     /**
-<<<<<<< HEAD
-     * A raw, untyped byte array. Currently only used only with mpv_node, and
-     * only in some very special situations.
-=======
      * A raw, untyped byte array. Only used only with mpv_node, and only in
      * some very special situations. (Currently, only for the screenshot_raw
      * command.)
->>>>>>> dbeb1053
      */
     MPV_FORMAT_BYTE_ARRAY       = 9
 } mpv_format;
