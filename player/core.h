--- conflicted
+++ resolved
@@ -328,7 +328,7 @@
     int max_frames;
     bool playing_msg_shown;
 
-    bool paused_for_cache, cache_eof;
+    bool paused_for_cache;
     double cache_stop_time, cache_wait_time;
 
     // Set after showing warning about decoding being too slow for realtime
@@ -373,11 +373,7 @@
 void mp_nav_user_input(struct MPContext *mpctx, char *command);
 void mp_handle_nav(struct MPContext *mpctx);
 int mp_nav_in_menu(struct MPContext *mpctx);
-<<<<<<< HEAD
-bool mp_nav_mouse_in_button(struct MPContext *mpctx);
-=======
 bool mp_nav_mouse_on_button(struct MPContext *mpctx);
->>>>>>> dbeb1053
 
 // loadfile.c
 void uninit_player(struct MPContext *mpctx, unsigned int mask);
