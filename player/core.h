--- conflicted
+++ resolved
@@ -373,14 +373,8 @@
 
 // loadfile.c
 void uninit_player(struct MPContext *mpctx, unsigned int mask);
-<<<<<<< HEAD
-struct track *mp_add_subtitles(struct MPContext *mpctx, char *filename);
-struct track *mp_add_audio(struct MPContext *mpctx, char *filename);
-struct track *mp_add_track_file(struct MPContext *mpctx, char *filename, int type);
-=======
 struct track *mp_add_external_file(struct MPContext *mpctx, char *filename,
                                    enum stream_type filter);
->>>>>>> c5f1391e
 void mp_switch_track(struct MPContext *mpctx, enum stream_type type,
                      struct track *track);
 void mp_switch_track_n(struct MPContext *mpctx, int order,
