--- conflicted
+++ resolved
@@ -2396,22 +2396,6 @@
     double dar = p.d_w / (double)p.d_h;
     double sar = p.w / (double)p.h;
 
-<<<<<<< HEAD
-    const struct mp_imgfmt_desc desc = mp_imgfmt_get_desc(p.imgfmt);
-    int bpp = 0;
-    // unknown bpp for hwdec
-    if (!IMGFMT_IS_HWACCEL(desc.id)) {
-        for (int i=0; i<desc.num_planes; ++i)
-            bpp += desc.bpp[i] >> (desc.xs[i] + desc.ys[i]);
-    }
-    // hwdec supports 8bit depth only
-    const int depth = IMGFMT_IS_HWACCEL(desc.id) ? 8 : desc.plane_bits;
-
-    struct m_sub_property props[] = {
-        {"pixelformat",     SUB_PROP_STR(mp_imgfmt_to_name(p.imgfmt))},
-        {"bpp",             SUB_PROP_INT(bpp)},
-        {"depth",           SUB_PROP_INT(depth)},
-=======
     struct mp_imgfmt_desc desc = mp_imgfmt_get_desc(p.imgfmt);
     int bpp = 0;
     for (int i = 0; i < desc.num_planes; i++)
@@ -2423,7 +2407,6 @@
                             .unavailable = !bpp},
         {"plane_depth",     SUB_PROP_INT(desc.plane_bits),
                             .unavailable = !(desc.flags & MP_IMGFLAG_PLANAR)},
->>>>>>> e5f20723
         {"w",               SUB_PROP_INT(p.w)},
         {"h",               SUB_PROP_INT(p.h)},
         {"dw",              SUB_PROP_INT(p.d_w)},
