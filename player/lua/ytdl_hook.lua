--- conflicted
+++ resolved
@@ -107,8 +107,6 @@
             table.insert(command, "--format")
             table.insert(command, format)
         end
-<<<<<<< HEAD
-=======
 	
 	-- Checks if no-video option is set and disables video in ytdl if set
 	if (mp.get_property("options/vid") == "no") then
@@ -116,7 +114,6 @@
 	    msg.verbose("Video disabled. Only using audio")
 	end
 
->>>>>>> 34d5b73f
         for param, arg in pairs(raw_options) do
             table.insert(command, "--" .. param)
             if (arg ~= "") then
