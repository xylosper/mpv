--- conflicted
+++ resolved
@@ -358,11 +358,7 @@
     }
     dst->params.primaries = src->params.primaries;
     dst->params.gamma = src->params.gamma;
-<<<<<<< HEAD
-    if ((dst->flags & MP_IMGFLAG_YUV) == (src->flags & MP_IMGFLAG_YUV)) {
-=======
     if ((dst->fmt.flags & MP_IMGFLAG_YUV) == (src->fmt.flags & MP_IMGFLAG_YUV)) {
->>>>>>> 34d5b73f
         dst->params.colorspace = src->params.colorspace;
         dst->params.colorlevels = src->params.colorlevels;
         dst->params.chroma_location = src->params.chroma_location;
