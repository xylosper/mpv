/*
 * Common code related to colorspaces and conversion
 *
 * Copyleft (C) 2009 Reimar Döffinger <Reimar.Doeffinger@gmx.de>
 *
 * mp_invert_yuv2rgb based on DarkPlaces engine, original code (GPL2 or later)
 *
 * This file is part of mpv.
 *
 * mpv is free software; you can redistribute it and/or modify
 * it under the terms of the GNU General Public License as published by
 * the Free Software Foundation; either version 2 of the License, or
 * (at your option) any later version.
 *
 * mpv is distributed in the hope that it will be useful,
 * but WITHOUT ANY WARRANTY; without even the implied warranty of
 * MERCHANTABILITY or FITNESS FOR A PARTICULAR PURPOSE.  See the
 * GNU General Public License for more details.
 *
 * You should have received a copy of the GNU General Public License along
 * with mpv.  If not, see <http://www.gnu.org/licenses/>.
 *
 * You can alternatively redistribute this file and/or
 * modify it under the terms of the GNU Lesser General Public
 * License as published by the Free Software Foundation; either
 * version 2.1 of the License, or (at your option) any later version.
 */

#include "config.h"

#include <stdint.h>
#include <math.h>
#include <assert.h>
#include <libavutil/common.h>
#include <libavcodec/avcodec.h>

#include "mp_image.h"
#include "csputils.h"
#include "options/m_option.h"

const struct m_opt_choice_alternatives mp_csp_names[] = {
    {"auto",        MP_CSP_AUTO},
    {"bt.601",      MP_CSP_BT_601},
    {"bt.709",      MP_CSP_BT_709},
    {"smpte-240m",  MP_CSP_SMPTE_240M},
    {"bt.2020-ncl", MP_CSP_BT_2020_NC},
    {"bt.2020-cl",  MP_CSP_BT_2020_C},
    {"rgb",         MP_CSP_RGB},
    {"xyz",         MP_CSP_XYZ},
    {"ycgco",       MP_CSP_YCGCO},
    {0}
};

const struct m_opt_choice_alternatives mp_csp_levels_names[] = {
    {"auto",        MP_CSP_LEVELS_AUTO},
    {"limited",     MP_CSP_LEVELS_TV},
    {"full",        MP_CSP_LEVELS_PC},
    {0}
};

const struct m_opt_choice_alternatives mp_csp_prim_names[] = {
    {"auto",        MP_CSP_PRIM_AUTO},
    {"bt.601-525",  MP_CSP_PRIM_BT_601_525},
    {"bt.601-625",  MP_CSP_PRIM_BT_601_625},
    {"bt.709",      MP_CSP_PRIM_BT_709},
    {"bt.2020",     MP_CSP_PRIM_BT_2020},
    {"bt.470m",     MP_CSP_PRIM_BT_470M},
    {"apple",       MP_CSP_PRIM_APPLE},
    {"adobe",       MP_CSP_PRIM_ADOBE},
    {"prophoto",    MP_CSP_PRIM_PRO_PHOTO},
    {"cie1931",     MP_CSP_PRIM_CIE_1931},
    {0}
};

<<<<<<< HEAD
const char *const mp_csp_prim_names[MP_CSP_PRIM_COUNT] = {
    "Autoselect",
    "BT.601 (525-line SD)",
    "BT.601 (625-line SD)",
    "BT.709 (HD)",
    "BT.2020 (UHD)",
    "BT.470 M",
};

const char *const mp_csp_trc_names[MP_CSP_TRC_COUNT] = {
    "Autoselect",
    "BT.1886 (SD, HD, UHD)",
    "sRGB (IEC 61966-2-1)",
    "Linear light",
=======
const struct m_opt_choice_alternatives mp_csp_trc_names[] = {
    {"auto",        MP_CSP_TRC_AUTO},
    {"bt.1886",     MP_CSP_TRC_BT_1886},
    {"srgb",        MP_CSP_TRC_SRGB},
    {"linear",      MP_CSP_TRC_LINEAR},
    {"gamma1.8",    MP_CSP_TRC_GAMMA18},
    {"gamma2.2",    MP_CSP_TRC_GAMMA22},
    {"gamma2.8",    MP_CSP_TRC_GAMMA28},
    {"prophoto",    MP_CSP_TRC_PRO_PHOTO},
    {0}
>>>>>>> 34d5b73f
};

const char *const mp_csp_equalizer_names[MP_CSP_EQ_COUNT] = {
    "brightness",
    "contrast",
    "hue",
    "saturation",
    "gamma",
};

const struct m_opt_choice_alternatives mp_chroma_names[] = {
    {"unknown",     MP_CHROMA_AUTO},
    {"mpeg2/4/h264",MP_CHROMA_LEFT},
    {"mpeg1/jpeg",  MP_CHROMA_CENTER},
    {0}
};

// The short name _must_ match with what vf_stereo3d accepts (if supported).
// The long name in comments is closer to the Matroska spec (StereoMode element).
// The numeric index matches the Matroska StereoMode value. If you add entries
// that don't match Matroska, make sure demux_mkv.c rejects them properly.
const struct m_opt_choice_alternatives mp_stereo3d_names[] = {
    {"mono",    0},
    {"sbs2l",   1}, // "side_by_side_left"
    {"ab2r",    2}, // "top_bottom_right"
    {"ab2l",    3}, // "top_bottom_left"
    {"checkr",  4}, // "checkboard_right" (unsupported by vf_stereo3d)
    {"checkl",  5}, // "checkboard_left"  (unsupported by vf_stereo3d)
    {"irr",     6}, // "row_interleaved_right"
    {"irl",     7}, // "row_interleaved_left"
    {"icr",     8}, // "column_interleaved_right" (unsupported by vf_stereo3d)
    {"icl",     9}, // "column_interleaved_left" (unsupported by vf_stereo3d)
    {"arcc",   10}, // "anaglyph_cyan_red" (Matroska: unclear which mode)
    {"sbs2r",  11}, // "side_by_side_right"
    {"agmc",   12}, // "anaglyph_green_magenta" (Matroska: unclear which mode)
    {0}
};

enum mp_csp avcol_spc_to_mp_csp(int avcolorspace)
{
    switch (avcolorspace) {
    case AVCOL_SPC_BT709:       return MP_CSP_BT_709;
    case AVCOL_SPC_BT470BG:     return MP_CSP_BT_601;
    case AVCOL_SPC_BT2020_NCL:  return MP_CSP_BT_2020_NC;
    case AVCOL_SPC_BT2020_CL:   return MP_CSP_BT_2020_C;
    case AVCOL_SPC_SMPTE170M:   return MP_CSP_BT_601;
    case AVCOL_SPC_SMPTE240M:   return MP_CSP_SMPTE_240M;
    case AVCOL_SPC_RGB:         return MP_CSP_RGB;
    case AVCOL_SPC_YCOCG:       return MP_CSP_YCGCO;
    default:                    return MP_CSP_AUTO;
    }
}

enum mp_csp_levels avcol_range_to_mp_csp_levels(int avrange)
{
    switch (avrange) {
    case AVCOL_RANGE_MPEG:      return MP_CSP_LEVELS_TV;
    case AVCOL_RANGE_JPEG:      return MP_CSP_LEVELS_PC;
    default:                    return MP_CSP_LEVELS_AUTO;
    }
}

enum mp_csp_prim avcol_pri_to_mp_csp_prim(int avpri)
{
    switch (avpri) {
    case AVCOL_PRI_SMPTE240M:   // Same as below
    case AVCOL_PRI_SMPTE170M:   return MP_CSP_PRIM_BT_601_525;
    case AVCOL_PRI_BT470BG:     return MP_CSP_PRIM_BT_601_625;
    case AVCOL_PRI_BT709:       return MP_CSP_PRIM_BT_709;
    case AVCOL_PRI_BT2020:      return MP_CSP_PRIM_BT_2020;
    case AVCOL_PRI_BT470M:      return MP_CSP_PRIM_BT_470M;
    default:                    return MP_CSP_PRIM_AUTO;
    }
}

enum mp_csp_trc avcol_trc_to_mp_csp_trc(int avtrc)
{
    switch (avtrc) {
    case AVCOL_TRC_BT709:
    case AVCOL_TRC_SMPTE170M:
    case AVCOL_TRC_SMPTE240M:
    case AVCOL_TRC_BT1361_ECG:
    case AVCOL_TRC_BT2020_10:
    case AVCOL_TRC_BT2020_12:    return MP_CSP_TRC_BT_1886;
    case AVCOL_TRC_IEC61966_2_1: return MP_CSP_TRC_SRGB;
    case AVCOL_TRC_LINEAR:       return MP_CSP_TRC_LINEAR;
<<<<<<< HEAD
=======
    case AVCOL_TRC_GAMMA22:      return MP_CSP_TRC_GAMMA22;
    case AVCOL_TRC_GAMMA28:      return MP_CSP_TRC_GAMMA28;
>>>>>>> 34d5b73f
    default:                     return MP_CSP_TRC_AUTO;
    }
}

int mp_csp_to_avcol_spc(enum mp_csp colorspace)
{
    switch (colorspace) {
    case MP_CSP_BT_709:         return AVCOL_SPC_BT709;
    case MP_CSP_BT_601:         return AVCOL_SPC_BT470BG;
    case MP_CSP_BT_2020_NC:     return AVCOL_SPC_BT2020_NCL;
    case MP_CSP_BT_2020_C:      return AVCOL_SPC_BT2020_CL;
    case MP_CSP_SMPTE_240M:     return AVCOL_SPC_SMPTE240M;
    case MP_CSP_RGB:            return AVCOL_SPC_RGB;
    case MP_CSP_YCGCO:          return AVCOL_SPC_YCOCG;
    default:                    return AVCOL_SPC_UNSPECIFIED;
    }
}

int mp_csp_levels_to_avcol_range(enum mp_csp_levels range)
{
    switch (range) {
    case MP_CSP_LEVELS_TV:      return AVCOL_RANGE_MPEG;
    case MP_CSP_LEVELS_PC:      return AVCOL_RANGE_JPEG;
    default:                    return AVCOL_RANGE_UNSPECIFIED;
    }
}

int mp_csp_prim_to_avcol_pri(enum mp_csp_prim prim)
{
    switch (prim) {
    case MP_CSP_PRIM_BT_601_525: return AVCOL_PRI_SMPTE170M;
    case MP_CSP_PRIM_BT_601_625: return AVCOL_PRI_BT470BG;
    case MP_CSP_PRIM_BT_709:     return AVCOL_PRI_BT709;
    case MP_CSP_PRIM_BT_2020:    return AVCOL_PRI_BT2020;
    case MP_CSP_PRIM_BT_470M:    return AVCOL_PRI_BT470M;
    default:                     return AVCOL_PRI_UNSPECIFIED;
    }
}

int mp_csp_trc_to_avcol_trc(enum mp_csp_trc trc)
{
    switch (trc) {
    // We just call it BT.1886 since we're decoding, but it's still BT.709
    case MP_CSP_TRC_BT_1886:     return AVCOL_TRC_BT709;
    case MP_CSP_TRC_SRGB:        return AVCOL_TRC_IEC61966_2_1;
    case MP_CSP_TRC_LINEAR:      return AVCOL_TRC_LINEAR;
<<<<<<< HEAD
=======
    case MP_CSP_TRC_GAMMA22:     return AVCOL_TRC_GAMMA22;
    case MP_CSP_TRC_GAMMA28:     return AVCOL_TRC_GAMMA28;
>>>>>>> 34d5b73f
    default:                     return AVCOL_TRC_UNSPECIFIED;
    }
}

enum mp_csp mp_csp_guess_colorspace(int width, int height)
{
    return width >= 1280 || height > 576 ? MP_CSP_BT_709 : MP_CSP_BT_601;
}

enum mp_csp_prim mp_csp_guess_primaries(int width, int height)
{
    // HD content
    if (width >= 1280 || height > 576)
        return MP_CSP_PRIM_BT_709;

    switch (height) {
    case 576: // Typical PAL content, including anamorphic/squared
        return MP_CSP_PRIM_BT_601_625;

    case 480: // Typical NTSC content, including squared
    case 486: // NTSC Pro or anamorphic NTSC
        return MP_CSP_PRIM_BT_601_525;

    default: // No good metric, just pick BT.709 to minimize damage
        return MP_CSP_PRIM_BT_709;
    }
}

enum mp_chroma_location avchroma_location_to_mp(int avloc)
{
    switch (avloc) {
    case AVCHROMA_LOC_LEFT:             return MP_CHROMA_LEFT;
    case AVCHROMA_LOC_CENTER:           return MP_CHROMA_CENTER;
    default:                            return MP_CHROMA_AUTO;
    }
}

int mp_chroma_location_to_av(enum mp_chroma_location mploc)
{
    switch (mploc) {
    case MP_CHROMA_LEFT:                return AVCHROMA_LOC_LEFT;
    case MP_CHROMA_CENTER:              return AVCHROMA_LOC_CENTER;
    default:                            return AVCHROMA_LOC_UNSPECIFIED;
    }
}

// Return location of chroma samples relative to luma samples. 0/0 means
// centered. Other possible values are -1 (top/left) and +1 (right/bottom).
void mp_get_chroma_location(enum mp_chroma_location loc, int *x, int *y)
{
    *x = 0;
    *y = 0;
    if (loc == MP_CHROMA_LEFT)
        *x = -1;
}

void mp_invert_matrix3x3(float m[3][3])
{
    float m00 = m[0][0], m01 = m[0][1], m02 = m[0][2],
          m10 = m[1][0], m11 = m[1][1], m12 = m[1][2],
          m20 = m[2][0], m21 = m[2][1], m22 = m[2][2];

    // calculate the adjoint
    m[0][0] =  (m11 * m22 - m21 * m12);
    m[0][1] = -(m01 * m22 - m21 * m02);
    m[0][2] =  (m01 * m12 - m11 * m02);
    m[1][0] = -(m10 * m22 - m20 * m12);
    m[1][1] =  (m00 * m22 - m20 * m02);
    m[1][2] = -(m00 * m12 - m10 * m02);
    m[2][0] =  (m10 * m21 - m20 * m11);
    m[2][1] = -(m00 * m21 - m20 * m01);
    m[2][2] =  (m00 * m11 - m10 * m01);

    // calculate the determinant (as inverse == 1/det * adjoint,
    // adjoint * m == identity * det, so this calculates the det)
    float det = m00 * m[0][0] + m10 * m[0][1] + m20 * m[0][2];
    det = 1.0f / det;

    for (int i = 0; i < 3; i++) {
        for (int j = 0; j < 3; j++)
            m[i][j] *= det;
    }
}

// A := A * B
static void mp_mul_matrix3x3(float a[3][3], float b[3][3])
{
    float a00 = a[0][0], a01 = a[0][1], a02 = a[0][2],
          a10 = a[1][0], a11 = a[1][1], a12 = a[1][2],
          a20 = a[2][0], a21 = a[2][1], a22 = a[2][2];

    for (int i = 0; i < 3; i++) {
        a[0][i] = a00 * b[0][i] + a01 * b[1][i] + a02 * b[2][i];
        a[1][i] = a10 * b[0][i] + a11 * b[1][i] + a12 * b[2][i];
        a[2][i] = a20 * b[0][i] + a21 * b[1][i] + a22 * b[2][i];
    }
}

// return the primaries associated with a certain mp_csp_primaries val
struct mp_csp_primaries mp_get_csp_primaries(enum mp_csp_prim spc)
{
    /*
    Values from: ITU-R Recommendations BT.470-6, BT.601-7, BT.709-5, BT.2020-0

    https://www.itu.int/dms_pubrec/itu-r/rec/bt/R-REC-BT.470-6-199811-S!!PDF-E.pdf
    https://www.itu.int/dms_pubrec/itu-r/rec/bt/R-REC-BT.601-7-201103-I!!PDF-E.pdf
    https://www.itu.int/dms_pubrec/itu-r/rec/bt/R-REC-BT.709-5-200204-I!!PDF-E.pdf
    https://www.itu.int/dms_pubrec/itu-r/rec/bt/R-REC-BT.2020-0-201208-I!!PDF-E.pdf

    Other colorspaces from https://en.wikipedia.org/wiki/RGB_color_space#Specifications
    */

    // CIE standard illuminant series
    static const struct mp_csp_col_xy
        d50 = {0.34577, 0.35850},
        d65 = {0.31271, 0.32902},
        c   = {0.31006, 0.31616},
        e   = {1.0/3.0, 1.0/3.0};

    switch (spc) {
    case MP_CSP_PRIM_BT_470M:
        return (struct mp_csp_primaries) {
            .red   = {0.670, 0.330},
            .green = {0.210, 0.710},
            .blue  = {0.140, 0.080},
<<<<<<< HEAD
            .white = {0.310, 0.316} // Illuminant C
=======
            .white = c
>>>>>>> 34d5b73f
        };
    case MP_CSP_PRIM_BT_601_525:
        return (struct mp_csp_primaries) {
            .red   = {0.630, 0.340},
            .green = {0.310, 0.595},
            .blue  = {0.155, 0.070},
            .white = d65
        };
    case MP_CSP_PRIM_BT_601_625:
        return (struct mp_csp_primaries) {
            .red   = {0.640, 0.330},
            .green = {0.290, 0.600},
            .blue  = {0.150, 0.060},
            .white = d65
        };
    // This is the default assumption if no colorspace information could
    // be determined, eg. for files which have no video channel.
    case MP_CSP_PRIM_AUTO:
    case MP_CSP_PRIM_BT_709:
        return (struct mp_csp_primaries) {
            .red   = {0.640, 0.330},
            .green = {0.300, 0.600},
            .blue  = {0.150, 0.060},
            .white = d65
        };
    case MP_CSP_PRIM_BT_2020:
        return (struct mp_csp_primaries) {
            .red   = {0.708, 0.292},
            .green = {0.170, 0.797},
            .blue  = {0.131, 0.046},
            .white = d65
        };
    case MP_CSP_PRIM_APPLE:
        return (struct mp_csp_primaries) {
            .red   = {0.625, 0.340},
            .green = {0.280, 0.595},
            .blue  = {0.115, 0.070},
            .white = d65
        };
    case MP_CSP_PRIM_ADOBE:
        return (struct mp_csp_primaries) {
            .red   = {0.640, 0.330},
            .green = {0.210, 0.710},
            .blue  = {0.150, 0.060},
            .white = d65
        };
    case MP_CSP_PRIM_PRO_PHOTO:
        return (struct mp_csp_primaries) {
            .red   = {0.7347, 0.2653},
            .green = {0.1596, 0.8404},
            .blue  = {0.0366, 0.0001},
            .white = d50
        };
    case MP_CSP_PRIM_CIE_1931:
        return (struct mp_csp_primaries) {
            .red   = {0.7347, 0.2653},
            .green = {0.2738, 0.7174},
            .blue  = {0.1666, 0.0089},
            .white = e
        };
    default:
        return (struct mp_csp_primaries) {{0}};
    }
}

// Compute the RGB/XYZ matrix as described here:
// http://www.brucelindbloom.com/index.html?Eqn_RGB_XYZ_Matrix.html
static void mp_get_rgb2xyz_matrix(struct mp_csp_primaries space, float m[3][3])
{
    float S[3], X[4], Z[4];

    // Convert from CIE xyY to XYZ. Note that Y=1 holds true for all primaries
    X[0] = space.red.x   / space.red.y;
    X[1] = space.green.x / space.green.y;
    X[2] = space.blue.x  / space.blue.y;
    X[3] = space.white.x / space.white.y;

    Z[0] = (1 - space.red.x   - space.red.y)   / space.red.y;
    Z[1] = (1 - space.green.x - space.green.y) / space.green.y;
    Z[2] = (1 - space.blue.x  - space.blue.y)  / space.blue.y;
    Z[3] = (1 - space.white.x - space.white.y) / space.white.y;

    // S = XYZ^-1 * W
    for (int i = 0; i < 3; i++) {
        m[0][i] = X[i];
        m[1][i] = 1;
        m[2][i] = Z[i];
    }

    mp_invert_matrix3x3(m);

    for (int i = 0; i < 3; i++)
        S[i] = m[i][0] * X[3] + m[i][1] * 1 + m[i][2] * Z[3];

    // M = [Sc * XYZc]
    for (int i = 0; i < 3; i++) {
        m[0][i] = S[i] * X[i];
        m[1][i] = S[i] * 1;
        m[2][i] = S[i] * Z[i];
    }
}

// M := M * XYZd<-XYZs
static void mp_apply_chromatic_adaptation(struct mp_csp_col_xy src,
                                          struct mp_csp_col_xy dest, float m[3][3])
{
    // If the white points are nearly identical, this is a wasteful identity
    // operation.
    if (fabs(src.x - dest.x) < 1e-6 && fabs(src.y - dest.y) < 1e-6)
        return;

    // XYZd<-XYZs = Ma^-1 * (I*[Cd/Cs]) * Ma
    // http://www.brucelindbloom.com/index.html?Eqn_ChromAdapt.html
    float C[3][2], tmp[3][3] = {{0}};

    // Ma = Bradford matrix, arguably most popular method in use today.
    // This is derived experimentally and thus hard-coded.
    float bradford[3][3] = {
        {  0.8951,  0.2664, -0.1614 },
        { -0.7502,  1.7135,  0.0367 },
        {  0.0389, -0.0685,  1.0296 },
    };

    for (int i = 0; i < 3; i++) {
        // source cone
        C[i][0] = bradford[i][0] * src.x / src.y
                + bradford[i][1] * 1
                + bradford[i][2] * (1 - src.x - src.y) / src.y;

        // dest cone
        C[i][1] = bradford[i][0] * dest.x / dest.y
                + bradford[i][1] * 1
                + bradford[i][2] * (1 - dest.x - dest.y) / dest.y;
    }

    // tmp := I * [Cd/Cs] * Ma
    for (int i = 0; i < 3; i++)
        tmp[i][i] = C[i][1] / C[i][0];

    mp_mul_matrix3x3(tmp, bradford);

    // M := M * Ma^-1 * tmp
    mp_invert_matrix3x3(bradford);
    mp_mul_matrix3x3(m, bradford);
    mp_mul_matrix3x3(m, tmp);
}

// get the coefficients of the source -> bt2020 cms matrix
void mp_get_cms_matrix(struct mp_csp_primaries src, struct mp_csp_primaries dest,
                       enum mp_render_intent intent, float m[3][3])
{
    float tmp[3][3];

    // In saturation mapping, we don't care about accuracy and just want
    // primaries to map to primaries, making this an identity transformation.
    if (intent == MP_INTENT_SATURATION) {
        for (int i = 0; i < 3; i++)
            m[i][i] = 1;
        return;
    }

    // RGBd<-RGBs = RGBd<-XYZd * XYZd<-XYZs * XYZs<-RGBs
    // Equations from: http://www.brucelindbloom.com/index.html?Math.html
    // Note: Perceptual is treated like relative colorimetric. There's no
    // definition for perceptual other than "make it look good".

    // RGBd<-XYZd, inverted from XYZd<-RGBd
    mp_get_rgb2xyz_matrix(dest, m);
    mp_invert_matrix3x3(m);

    // Chromatic adaptation, except in absolute colorimetric intent
    if (intent != MP_INTENT_ABSOLUTE_COLORIMETRIC)
        mp_apply_chromatic_adaptation(src.white, dest.white, m);

    // XYZs<-RGBs
    mp_get_rgb2xyz_matrix(src, tmp);
    mp_mul_matrix3x3(m, tmp);
}

// get the coefficients of an SMPTE 428-1 xyz -> rgb conversion matrix
// intent = the rendering intent used to convert to the target primaries
void mp_get_xyz2rgb_coeffs(struct mp_csp_params *params,
                           struct mp_csp_primaries prim,
                           enum mp_render_intent intent, struct mp_cmat *m)
{
    float brightness = params->brightness;
    mp_get_rgb2xyz_matrix(prim, m->m);
    mp_invert_matrix3x3(m->m);

    // All non-absolute mappings want to map source white to target white
    if (intent != MP_INTENT_ABSOLUTE_COLORIMETRIC) {
        // SMPTE 428-1 defines the calibration white point as CIE xy (0.314, 0.351)
        static const struct mp_csp_col_xy smpte428 = {0.314, 0.351};
        mp_apply_chromatic_adaptation(smpte428, prim.white, m->m);
    }

    // Since this outputs linear RGB rather than companded RGB, we
    // want to linearize any brightness additions. 2 is a reasonable
    // approximation for any sort of gamma function that could be in use.
    // As this is an aesthetic setting only, any exact values do not matter.
    brightness *= fabs(brightness);

    for (int i = 0; i < 3; i++)
        m->c[i] = brightness;
}

/* Fill in the Y, U, V vectors of a yuv2rgb conversion matrix
 * based on the given luma weights of the R, G and B components (lr, lg, lb).
 * lr+lg+lb is assumed to equal 1.
 * This function is meant for colorspaces satisfying the following
 * conditions (which are true for common YUV colorspaces):
 * - The mapping from input [Y, U, V] to output [R, G, B] is linear.
 * - Y is the vector [1, 1, 1].  (meaning input Y component maps to 1R+1G+1B)
 * - U maps to a value with zero R and positive B ([0, x, y], y > 0;
 *   i.e. blue and green only).
 * - V maps to a value with zero B and positive R ([x, y, 0], x > 0;
 *   i.e. red and green only).
 * - U and V are orthogonal to the luma vector [lr, lg, lb].
 * - The magnitudes of the vectors U and V are the minimal ones for which
 *   the image of the set Y=[0...1],U=[-0.5...0.5],V=[-0.5...0.5] under the
 *   conversion function will cover the set R=[0...1],G=[0...1],B=[0...1]
 *   (the resulting matrix can be converted for other input/output ranges
 *   outside this function).
 * Under these conditions the given parameters lr, lg, lb uniquely
 * determine the mapping of Y, U, V to R, G, B.
 */
static void luma_coeffs(struct mp_cmat *mat, float lr, float lg, float lb)
{
    assert(fabs(lr+lg+lb - 1) < 1e-6);
    *mat = (struct mp_cmat) {
        { {1, 0,                    2 * (1-lr)          },
          {1, -2 * (1-lb) * lb/lg, -2 * (1-lr) * lr/lg  },
          {1,  2 * (1-lb),          0                   } },
        // Constant coefficients (mat->c) not set here
    };
}

// get the coefficients of the yuv -> rgb conversion matrix
void mp_get_yuv2rgb_coeffs(struct mp_csp_params *params, struct mp_cmat *m)
{
    int colorspace = params->colorspace;
    if (colorspace <= MP_CSP_AUTO || colorspace >= MP_CSP_COUNT)
        colorspace = MP_CSP_BT_601;
    int levels_in = params->levels_in;
    if (levels_in <= MP_CSP_LEVELS_AUTO || levels_in >= MP_CSP_LEVELS_COUNT)
        levels_in = MP_CSP_LEVELS_TV;

    switch (colorspace) {
    case MP_CSP_BT_601:     luma_coeffs(m, 0.299,  0.587,  0.114 ); break;
    case MP_CSP_BT_709:     luma_coeffs(m, 0.2126, 0.7152, 0.0722); break;
    case MP_CSP_SMPTE_240M: luma_coeffs(m, 0.2122, 0.7013, 0.0865); break;
    case MP_CSP_BT_2020_NC: luma_coeffs(m, 0.2627, 0.6780, 0.0593); break;
    case MP_CSP_BT_2020_C: {
        // Note: This outputs into the [-0.5,0.5] range for chroma information.
        // If this clips on any VO, a constant 0.5 coefficient can be added
        // to the chroma channels to normalize them into [0,1]. This is not
        // currently needed by anything, though.
        *m = (struct mp_cmat){{{0, 0, 1}, {1, 0, 0}, {0, 1, 0}}};
        break;
    }
    case MP_CSP_RGB: {
        *m = (struct mp_cmat){{{1, 0, 0}, {0, 1, 0}, {0, 0, 1}}};
        levels_in = -1;
        break;
    }
    case MP_CSP_XYZ: {
        // The vo should probably not be using a matrix generated by this
        // function for XYZ sources, but if it does, let's just assume it
        // wants BT.709 with D65 white point (virtually all other content).
        mp_get_xyz2rgb_coeffs(params, mp_get_csp_primaries(MP_CSP_PRIM_BT_709),
                              MP_INTENT_RELATIVE_COLORIMETRIC, m);
        levels_in = -1;
        break;
    }
    case MP_CSP_YCGCO: {
        *m = (struct mp_cmat) {
            {{1,  -1,  1},
             {1,   1,  0},
             {1,  -1, -1}},
        };
        break;
    }
    default:
        abort();
    };

    // Hue is equivalent to rotating input [U, V] subvector around the origin.
    // Saturation scales [U, V].
    float huecos = params->gray ? 0 : params->saturation * cos(params->hue);
    float huesin = params->gray ? 0 : params->saturation * sin(params->hue);
    for (int i = 0; i < 3; i++) {
        float u = m->m[i][1], v = m->m[i][2];
        m->m[i][1] = huecos * u - huesin * v;
        m->m[i][2] = huesin * u + huecos * v;
    }

    assert(params->input_bits >= 8);
    assert(params->texture_bits >= params->input_bits);
    double s = (1 << (params->input_bits-8)) / ((1<<params->texture_bits)-1.);
    // The values below are written in 0-255 scale
    struct yuvlevels { double ymin, ymax, cmin, cmid; }
        yuvlim =  { 16*s, 235*s, 16*s, 128*s },
        yuvfull = {  0*s, 255*s,  1*s, 128*s },  // '1' for symmetry around 128
        anyfull = {  0*s, 255*s, -255*s/2, 0 },
        yuvlev;
    switch (levels_in) {
    case MP_CSP_LEVELS_TV: yuvlev = yuvlim; break;
    case MP_CSP_LEVELS_PC: yuvlev = yuvfull; break;
    case -1: yuvlev = anyfull; break;
    default:
        abort();
    }

    int levels_out = params->levels_out;
    if (levels_out <= MP_CSP_LEVELS_AUTO || levels_out >= MP_CSP_LEVELS_COUNT)
        levels_out = MP_CSP_LEVELS_PC;
    struct rgblevels { double min, max; }
        rgblim =  { 16/255., 235/255. },
        rgbfull = {      0,        1  },
        rgblev;
    switch (levels_out) {
    case MP_CSP_LEVELS_TV: rgblev = rgblim; break;
    case MP_CSP_LEVELS_PC: rgblev = rgbfull; break;
    default:
        abort();
    }

    double ymul = (rgblev.max - rgblev.min) / (yuvlev.ymax - yuvlev.ymin);
    double cmul = (rgblev.max - rgblev.min) / (yuvlev.cmid - yuvlev.cmin) / 2;
    for (int i = 0; i < 3; i++) {
        m->m[i][0] *= ymul;
        m->m[i][1] *= cmul;
        m->m[i][2] *= cmul;
        // Set c so that Y=umin,UV=cmid maps to RGB=min (black to black)
        m->c[i] = rgblev.min - m->m[i][0] * yuvlev.ymin
                  -(m->m[i][1] + m->m[i][2]) * yuvlev.cmid;
    }

    // Brightness adds a constant to output R,G,B.
    // Contrast scales Y around 1/2 (not 0 in this implementation).
    for (int i = 0; i < 3; i++) {
        m->c[i] += params->brightness;
        m->m[i][0] *= params->contrast;
        m->c[i] += (rgblev.max-rgblev.min) * (1 - params->contrast)/2;
    }

    int in_bits = FFMAX(params->int_bits_in, 1);
    int out_bits = FFMAX(params->int_bits_out, 1);
    double in_scale = (1 << in_bits) - 1.0;
    double out_scale = (1 << out_bits) - 1.0;
    for (int i = 0; i < 3; i++) {
        m->c[i] *= out_scale; // constant is 1.0
        for (int x = 0; x < 3; x++)
            m->m[i][x] *= out_scale / in_scale;
    }
}

// Set colorspace related fields in p from f. Don't touch other fields.
void mp_csp_set_image_params(struct mp_csp_params *params,
                             const struct mp_image_params *imgparams)
{
    struct mp_image_params p = *imgparams;
    mp_image_params_guess_csp(&p); // ensure consistency
    params->colorspace = p.colorspace;
    params->levels_in = p.colorlevels;
    params->levels_out = p.outputlevels;
}

// Copy settings from eq into params.
void mp_csp_copy_equalizer_values(struct mp_csp_params *params,
                                  const struct mp_csp_equalizer *eq)
{
    params->brightness = eq->values[MP_CSP_EQ_BRIGHTNESS] / 100.0;
    params->contrast = (eq->values[MP_CSP_EQ_CONTRAST] + 100) / 100.0;
    params->hue = eq->values[MP_CSP_EQ_HUE] / 100.0 * M_PI;
    params->saturation = (eq->values[MP_CSP_EQ_SATURATION] + 100) / 100.0;
    params->gamma = exp(log(8.0) * eq->values[MP_CSP_EQ_GAMMA] / 100.0);
}

static int find_eq(int capabilities, const char *name)
{
    for (int i = 0; i < MP_CSP_EQ_COUNT; i++) {
        if (strcmp(name, mp_csp_equalizer_names[i]) == 0)
            return ((1 << i) & capabilities) ? i : -1;
    }
    return -1;
}

int mp_csp_equalizer_get(struct mp_csp_equalizer *eq, const char *property,
                         int *out_value)
{
    int index = find_eq(eq->capabilities, property);
    if (index < 0)
        return -1;

    *out_value = eq->values[index];

    return 0;
}

int mp_csp_equalizer_set(struct mp_csp_equalizer *eq, const char *property,
                         int value)
{
    int index = find_eq(eq->capabilities, property);
    if (index < 0)
        return 0;

    eq->values[index] = value;

    return 1;
}

void mp_invert_yuv2rgb(struct mp_cmat *out, struct mp_cmat *in)
{
    *out = *in;
    mp_invert_matrix3x3(out->m);

    // fix the constant coefficient
    // rgb = M * yuv + C
    // M^-1 * rgb = yuv + M^-1 * C
    // yuv = M^-1 * rgb - M^-1 * C
    //                  ^^^^^^^^^^
    out->c[0] = -(out->m[0][0] * in->c[0] + out->m[0][1] * in->c[1] + out->m[0][2] * in->c[2]);
    out->c[1] = -(out->m[1][0] * in->c[0] + out->m[1][1] * in->c[1] + out->m[1][2] * in->c[2]);
    out->c[2] = -(out->m[2][0] * in->c[0] + out->m[2][1] * in->c[1] + out->m[2][2] * in->c[2]);
}

// Multiply the color in c with the given matrix.
// c is {R, G, B} or {Y, U, V} (depending on input/output and matrix).
// Output is clipped to the given number of bits.
void mp_map_int_color(struct mp_cmat *matrix, int clip_bits, int c[3])
{
    int in[3] = {c[0], c[1], c[2]};
    for (int i = 0; i < 3; i++) {
        double val = matrix->c[i];
        for (int x = 0; x < 3; x++)
            val += matrix->m[i][x] * in[x];
        int ival = lrint(val);
        c[i] = av_clip(ival, 0, (1 << clip_bits) - 1);
    }
}<|MERGE_RESOLUTION|>--- conflicted
+++ resolved
@@ -72,22 +72,6 @@
     {0}
 };
 
-<<<<<<< HEAD
-const char *const mp_csp_prim_names[MP_CSP_PRIM_COUNT] = {
-    "Autoselect",
-    "BT.601 (525-line SD)",
-    "BT.601 (625-line SD)",
-    "BT.709 (HD)",
-    "BT.2020 (UHD)",
-    "BT.470 M",
-};
-
-const char *const mp_csp_trc_names[MP_CSP_TRC_COUNT] = {
-    "Autoselect",
-    "BT.1886 (SD, HD, UHD)",
-    "sRGB (IEC 61966-2-1)",
-    "Linear light",
-=======
 const struct m_opt_choice_alternatives mp_csp_trc_names[] = {
     {"auto",        MP_CSP_TRC_AUTO},
     {"bt.1886",     MP_CSP_TRC_BT_1886},
@@ -98,7 +82,6 @@
     {"gamma2.8",    MP_CSP_TRC_GAMMA28},
     {"prophoto",    MP_CSP_TRC_PRO_PHOTO},
     {0}
->>>>>>> 34d5b73f
 };
 
 const char *const mp_csp_equalizer_names[MP_CSP_EQ_COUNT] = {
@@ -185,11 +168,8 @@
     case AVCOL_TRC_BT2020_12:    return MP_CSP_TRC_BT_1886;
     case AVCOL_TRC_IEC61966_2_1: return MP_CSP_TRC_SRGB;
     case AVCOL_TRC_LINEAR:       return MP_CSP_TRC_LINEAR;
-<<<<<<< HEAD
-=======
     case AVCOL_TRC_GAMMA22:      return MP_CSP_TRC_GAMMA22;
     case AVCOL_TRC_GAMMA28:      return MP_CSP_TRC_GAMMA28;
->>>>>>> 34d5b73f
     default:                     return MP_CSP_TRC_AUTO;
     }
 }
@@ -236,11 +216,8 @@
     case MP_CSP_TRC_BT_1886:     return AVCOL_TRC_BT709;
     case MP_CSP_TRC_SRGB:        return AVCOL_TRC_IEC61966_2_1;
     case MP_CSP_TRC_LINEAR:      return AVCOL_TRC_LINEAR;
-<<<<<<< HEAD
-=======
     case MP_CSP_TRC_GAMMA22:     return AVCOL_TRC_GAMMA22;
     case MP_CSP_TRC_GAMMA28:     return AVCOL_TRC_GAMMA28;
->>>>>>> 34d5b73f
     default:                     return AVCOL_TRC_UNSPECIFIED;
     }
 }
@@ -366,11 +343,7 @@
             .red   = {0.670, 0.330},
             .green = {0.210, 0.710},
             .blue  = {0.140, 0.080},
-<<<<<<< HEAD
-            .white = {0.310, 0.316} // Illuminant C
-=======
             .white = c
->>>>>>> 34d5b73f
         };
     case MP_CSP_PRIM_BT_601_525:
         return (struct mp_csp_primaries) {
