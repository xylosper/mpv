/*
 * This file is part of mpv.
 *
 * mpv is free software; you can redistribute it and/or modify
 * it under the terms of the GNU General Public License as published by
 * the Free Software Foundation; either version 2 of the License, or
 * (at your option) any later version.
 *
 * mpv is distributed in the hope that it will be useful,
 * but WITHOUT ANY WARRANTY; without even the implied warranty of
 * MERCHANTABILITY or FITNESS FOR A PARTICULAR PURPOSE.  See the
 * GNU General Public License for more details.
 *
 * You should have received a copy of the GNU General Public License along
 * with mpv.  If not, see <http://www.gnu.org/licenses/>.
 *
 * You can alternatively redistribute this file and/or
 * modify it under the terms of the GNU Lesser General Public
 * License as published by the Free Software Foundation; either
 * version 2.1 of the License, or (at your option) any later version.
 */

#include <assert.h>
#include <math.h>
#include <stdbool.h>
#include <string.h>
#include <assert.h>

#include <libavutil/common.h>

#include "gl_video.h"

#include "misc/bstr.h"
#include "gl_common.h"
#include "gl_hwdec.h"
#include "gl_osd.h"
#include "filter_kernels.h"
#include "aspect.h"
#include "video/memcpy_pic.h"
#include "bitmap_packer.h"
#include "dither.h"

static const char vo_opengl_shaders[] =
// Generated from gl_video_shaders.glsl
#include "video/out/gl_video_shaders.h"
;

// Pixel width of 1D lookup textures.
#define LOOKUP_TEXTURE_SIZE 256

// Texture units 0-3 are used by the video, with unit 0 for free use.
// Units 4-5 are used for scaler LUTs.
#define TEXUNIT_SCALERS 4
#define TEXUNIT_3DLUT 6
#define TEXUNIT_DITHER 7

// scale/cscale arguments that map directly to shader filter routines.
// Note that the convolution filters are not included in this list.
static const char *const fixed_scale_filters[] = {
    "bilinear",
    "bicubic_fast",
    "sharpen3",
    "sharpen5",
    NULL
};

// must be sorted, and terminated with 0
// 2 & 6 are special-cased, the rest can be generated with WEIGHTS_N().
int filter_sizes[] =
    {2, 4, 6, 8, 12, 16, 20, 24, 28, 32, 36, 40, 44, 48, 52, 56, 60, 64, 0};

struct vertex {
    float position[2];
    uint8_t color[4];
    float texcoord[2];
};

#define VERTEX_ATTRIB_POSITION 0
#define VERTEX_ATTRIB_COLOR 1
#define VERTEX_ATTRIB_TEXCOORD 2

// 2 triangles primitives per quad = 6 vertices per quad
// (GL_QUAD is deprecated, strips can't be used with OSD image lists)
#define VERTICES_PER_QUAD 6

struct texplane {
    int w, h;
    int tex_w, tex_h;
    GLint gl_internal_format;
    GLenum gl_format;
    GLenum gl_type;
    GLuint gl_texture;
    int gl_buffer;
    int buffer_size;
    void *buffer_ptr;
};

struct video_image {
    struct texplane planes[4];
    bool image_flipped;
    struct mp_image *mpi;       // original input image
};

struct scaler {
    int index;
    const char *name;
    float params[2];
    float antiring;
    struct filter_kernel *kernel;
    GLuint gl_lut;
    const char *lut_name;
    bool insufficient;

    // kernel points here
    struct filter_kernel kernel_storage;
};

struct fbotex {
    GLuint fbo;
    GLuint texture;
    int tex_w, tex_h;           // size of .texture
    int vp_x, vp_y, vp_w, vp_h; // viewport of fbo / used part of the texture
};

struct gl_video {
    GL *gl;

    struct mp_log *log;
    struct gl_video_opts opts;
    bool gl_debug;
    bool debug_cb_set;

    int depth_g;
    int texture_16bit_depth;    // actual bits available in 16 bit textures

    GLenum gl_target; // texture target (GL_TEXTURE_2D, ...) for video and FBOs

    GLuint vertex_buffer;
    GLuint vao;

    GLuint osd_programs[SUBBITMAP_COUNT];
    GLuint indirect_program, scale_sep_program, final_program;

    struct osd_state *osd_state;
    struct mpgl_osd *osd;
    double osd_pts;
    float osd_offset[2];
    bool osd_offset_set;

    GLuint lut_3d_texture;
    bool use_lut_3d;

    GLuint dither_texture;
    float dither_quantization;
    float dither_center;
    int dither_size;

    uint32_t image_w, image_h;
    uint32_t image_dw, image_dh;
    uint32_t image_format;
    int texture_w, texture_h;

    struct mp_imgfmt_desc image_desc;

    bool is_yuv, is_rgb, is_packed_yuv;
    bool is_linear_rgb;
    bool has_alpha;
    char color_swizzle[5];

    float input_gamma, conv_gamma;

    int component_bits; // color bit depth for all components; 0 if unknown
    int plane_count;

    struct video_image image;

    struct fbotex indirect_fbo;         // RGB target
    struct fbotex scale_sep_fbo;        // first pass when doing 2 pass scaling

    // state for luma (0) and chroma (1) scalers
    struct scaler scalers[2];

    // true if scaler is currently upscaling
    bool upscaling;

    struct mp_csp_equalizer video_eq;
    struct mp_image_params image_params;

    // Source and destination color spaces for the CMS matrix
    struct mp_csp_primaries csp_src, csp_dest;

    struct mp_rect src_rect;    // displayed part of the source video
    struct mp_rect src_rect_rot;// compensated for optional rotation
    struct mp_rect dst_rect;    // video rectangle on output window
    struct mp_osd_res osd_rect; // OSD size/margins
    int vp_x, vp_y, vp_w, vp_h; // GL viewport
    bool vp_vflipped;

    int frames_rendered;

    // Cached because computing it can take relatively long
    int last_dither_matrix_size;
    float *last_dither_matrix;

    struct gl_hwdec *hwdec;
    bool hwdec_active;

    void *scratch;
};

struct fmt_entry {
    int mp_format;
    GLint internal_format;
    GLenum format;
    GLenum type;
};

// Very special formats, for which OpenGL happens to have direct support
static const struct fmt_entry mp_to_gl_formats[] = {
    {IMGFMT_BGR555,  GL_RGBA,  GL_RGBA, GL_UNSIGNED_SHORT_1_5_5_5_REV},
    {IMGFMT_BGR565,  GL_RGB,   GL_RGB,  GL_UNSIGNED_SHORT_5_6_5_REV},
    {IMGFMT_RGB555,  GL_RGBA,  GL_BGRA, GL_UNSIGNED_SHORT_1_5_5_5_REV},
    {IMGFMT_RGB565,  GL_RGB,   GL_RGB,  GL_UNSIGNED_SHORT_5_6_5},
    {0},
};

static const struct fmt_entry gl_byte_formats[] = {
    {0, GL_RED,     GL_RED,     GL_UNSIGNED_BYTE},      // 1 x 8
    {0, GL_RG,      GL_RG,      GL_UNSIGNED_BYTE},      // 2 x 8
    {0, GL_RGB,     GL_RGB,     GL_UNSIGNED_BYTE},      // 3 x 8
    {0, GL_RGBA,    GL_RGBA,    GL_UNSIGNED_BYTE},      // 4 x 8
    {0, GL_R16,     GL_RED,     GL_UNSIGNED_SHORT},     // 1 x 16
    {0, GL_RG16,    GL_RG,      GL_UNSIGNED_SHORT},     // 2 x 16
    {0, GL_RGB16,   GL_RGB,     GL_UNSIGNED_SHORT},     // 3 x 16
    {0, GL_RGBA16,  GL_RGBA,    GL_UNSIGNED_SHORT},     // 4 x 16
};

static const struct fmt_entry gl_byte_formats_gles3[] = {
    {0, GL_R8,       GL_RED,    GL_UNSIGNED_BYTE},      // 1 x 8
    {0, GL_RG8,      GL_RG,     GL_UNSIGNED_BYTE},      // 2 x 8
    {0, GL_RGB8,     GL_RGB,    GL_UNSIGNED_BYTE},      // 3 x 8
    {0, GL_RGBA8,    GL_RGBA,   GL_UNSIGNED_BYTE},      // 4 x 8
    // There are no filterable texture formats that can be uploaded as
    // GL_UNSIGNED_SHORT, so apparently we're out of luck.
    {0, 0,           0,         0},                     // 1 x 16
    {0, 0,           0,         0},                     // 2 x 16
    {0, 0,           0,         0},                     // 3 x 16
    {0, 0,           0,         0},                     // 4 x 16
};

static const struct fmt_entry gl_byte_formats_gles2[] = {
    {0, GL_LUMINANCE,           GL_LUMINANCE,       GL_UNSIGNED_BYTE}, // 1 x 8
    {0, GL_LUMINANCE_ALPHA,     GL_LUMINANCE_ALPHA, GL_UNSIGNED_BYTE}, // 2 x 8
    {0, GL_RGB,                 GL_RGB,             GL_UNSIGNED_BYTE}, // 3 x 8
    {0, GL_RGBA,                GL_RGBA,            GL_UNSIGNED_BYTE}, // 4 x 8
    {0, 0,                      0,                  0},                // 1 x 16
    {0, 0,                      0,                  0},                // 2 x 16
    {0, 0,                      0,                  0},                // 3 x 16
    {0, 0,                      0,                  0},                // 4 x 16
};

static const struct fmt_entry gl_byte_formats_legacy[] = {
    {0, GL_LUMINANCE,           GL_LUMINANCE,       GL_UNSIGNED_BYTE}, // 1 x 8
    {0, GL_LUMINANCE_ALPHA,     GL_LUMINANCE_ALPHA, GL_UNSIGNED_BYTE}, // 2 x 8
    {0, GL_RGB,                 GL_RGB,             GL_UNSIGNED_BYTE}, // 3 x 8
    {0, GL_RGBA,                GL_RGBA,            GL_UNSIGNED_BYTE}, // 4 x 8
    {0, GL_LUMINANCE16,         GL_LUMINANCE,       GL_UNSIGNED_SHORT},// 1 x 16
    {0, GL_LUMINANCE16_ALPHA16, GL_LUMINANCE_ALPHA, GL_UNSIGNED_SHORT},// 2 x 16
    {0, GL_RGB16,               GL_RGB,             GL_UNSIGNED_SHORT},// 3 x 16
    {0, GL_RGBA16,              GL_RGBA,            GL_UNSIGNED_SHORT},// 4 x 16
};

static const struct fmt_entry gl_float16_formats[] = {
    {0, GL_R16F,    GL_RED,     GL_FLOAT},              // 1 x f
    {0, GL_RG16F,   GL_RG,      GL_FLOAT},              // 2 x f
    {0, GL_RGB16F,  GL_RGB,     GL_FLOAT},              // 3 x f
    {0, GL_RGBA16F, GL_RGBA,    GL_FLOAT},              // 4 x f
};

static const struct fmt_entry gl_apple_formats[] = {
    {IMGFMT_UYVY, GL_RGB, GL_RGB_422_APPLE, GL_UNSIGNED_SHORT_8_8_APPLE},
    {IMGFMT_YUYV, GL_RGB, GL_RGB_422_APPLE, GL_UNSIGNED_SHORT_8_8_REV_APPLE},
    {0}
};

struct packed_fmt_entry {
    int fmt;
    int8_t component_size;
    int8_t components[4]; // source component - 0 means unmapped
};

static const struct packed_fmt_entry mp_packed_formats[] = {
    //                  w   R  G  B  A
    {IMGFMT_Y8,         1, {1, 0, 0, 0}},
    {IMGFMT_Y16,        2, {1, 0, 0, 0}},
    {IMGFMT_YA8,        1, {1, 0, 0, 2}},
    {IMGFMT_YA16,       2, {1, 0, 0, 2}},
    {IMGFMT_ARGB,       1, {2, 3, 4, 1}},
    {IMGFMT_0RGB,       1, {2, 3, 4, 0}},
    {IMGFMT_BGRA,       1, {3, 2, 1, 4}},
    {IMGFMT_BGR0,       1, {3, 2, 1, 0}},
    {IMGFMT_ABGR,       1, {4, 3, 2, 1}},
    {IMGFMT_0BGR,       1, {4, 3, 2, 0}},
    {IMGFMT_RGBA,       1, {1, 2, 3, 4}},
    {IMGFMT_RGB0,       1, {1, 2, 3, 0}},
    {IMGFMT_BGR24,      1, {3, 2, 1, 0}},
    {IMGFMT_RGB24,      1, {1, 2, 3, 0}},
    {IMGFMT_RGB48,      2, {1, 2, 3, 0}},
    {IMGFMT_RGBA64,     2, {1, 2, 3, 4}},
    {IMGFMT_BGRA64,     2, {3, 2, 1, 4}},
    {0},
};

static const char *const osd_shaders[SUBBITMAP_COUNT] = {
    [SUBBITMAP_LIBASS] = "frag_osd_libass",
    [SUBBITMAP_RGBA] =   "frag_osd_rgba",
};

const struct gl_video_opts gl_video_opts_def = {
    .npot = 1,
    .dither_depth = -1,
    .dither_size = 6,
    .fbo_format = GL_RGBA,
    .sigmoid_center = 0.75,
    .sigmoid_slope = 6.5,
    .scalers = { "bilinear", "bilinear" },
    .scaler_params = {{NAN, NAN}, {NAN, NAN}},
    .scaler_radius = {NAN, NAN},
    .alpha_mode = 2,
    .background = {0, 0, 0, 255},
};

const struct gl_video_opts gl_video_opts_hq_def = {
    .npot = 1,
    .dither_depth = 0,
    .dither_size = 6,
    .fbo_format = GL_RGBA16,
    .fancy_downscaling = 1,
    .sigmoid_center = 0.75,
    .sigmoid_slope = 6.5,
    .sigmoid_upscaling = 1,
    .scalers = { "spline36", "bilinear" },
    .scaler_params = {{NAN, NAN}, {NAN, NAN}},
    .scaler_radius = {NAN, NAN},
    .alpha_mode = 2,
    .background = {0, 0, 0, 255},
};

static int validate_scaler_opt(struct mp_log *log, const m_option_t *opt,
                               struct bstr name, struct bstr param);
static void draw_osd(struct gl_video *p);

#define OPT_BASE_STRUCT struct gl_video_opts
const struct m_sub_options gl_video_conf = {
    .opts = (const m_option_t[]) {
        OPT_FLOATRANGE("gamma", gamma, 0, 0.0, 10.0),
        OPT_FLAG("srgb", srgb, 0),
        OPT_FLAG("npot", npot, 0),
        OPT_FLAG("pbo", pbo, 0),
        OPT_STRING_VALIDATE("scale", scalers[0], 0, validate_scaler_opt),
        OPT_STRING_VALIDATE("cscale", scalers[1], 0, validate_scaler_opt),
        OPT_STRING_VALIDATE("scale-down", dscaler, 0, validate_scaler_opt),
        OPT_FLOAT("scale-param1", scaler_params[0][0], 0),
        OPT_FLOAT("scale-param2", scaler_params[0][1], 0),
        OPT_FLOAT("cscale-param1", scaler_params[1][0], 0),
        OPT_FLOAT("cscale-param2", scaler_params[1][1], 0),
        OPT_FLOATRANGE("scale-radius", scaler_radius[0], 0, 1.0, 16.0),
        OPT_FLOATRANGE("cscale-radius", scaler_radius[1], 0, 1.0, 16.0),
        OPT_FLOATRANGE("scale-antiring", scaler_antiring[0], 0, 0.0, 1.0),
        OPT_FLOATRANGE("cscale-antiring", scaler_antiring[1], 0, 0.0, 1.0),
        OPT_FLAG("scaler-resizes-only", scaler_resizes_only, 0),
        OPT_FLAG("fancy-downscaling", fancy_downscaling, 0),
        OPT_FLAG("sigmoid-upscaling", sigmoid_upscaling, 0),
        OPT_FLOATRANGE("sigmoid-center", sigmoid_center, 0, 0.0, 1.0),
        OPT_FLOATRANGE("sigmoid-slope", sigmoid_slope, 0, 1.0, 20.0),
        OPT_CHOICE("fbo-format", fbo_format, 0,
                   ({"rgb",    GL_RGB},
                    {"rgba",   GL_RGBA},
                    {"rgb8",   GL_RGB8},
                    {"rgb10",  GL_RGB10},
                    {"rgb10_a2", GL_RGB10_A2},
                    {"rgb16",  GL_RGB16},
                    {"rgb16f", GL_RGB16F},
                    {"rgb32f", GL_RGB32F},
                    {"rgba12", GL_RGBA12},
                    {"rgba16", GL_RGBA16},
                    {"rgba16f", GL_RGBA16F},
                    {"rgba32f", GL_RGBA32F})),
        OPT_CHOICE_OR_INT("dither-depth", dither_depth, 0, -1, 16,
                          ({"no", -1}, {"auto", 0})),
        OPT_CHOICE("dither", dither_algo, 0,
                   ({"fruit", 0}, {"ordered", 1}, {"no", -1})),
        OPT_INTRANGE("dither-size-fruit", dither_size, 0, 2, 8),
        OPT_FLAG("temporal-dither", temporal_dither, 0),
        OPT_CHOICE("chroma-location", chroma_location, 0,
                   ({"auto",   MP_CHROMA_AUTO},
                    {"center", MP_CHROMA_CENTER},
                    {"left",   MP_CHROMA_LEFT})),
        OPT_CHOICE("alpha", alpha_mode, M_OPT_OPTIONAL_PARAM,
                   ({"no", 0},
                    {"yes", 1}, {"", 1},
                    {"blend", 2})),
        OPT_FLAG("rectangle-textures", use_rectangle, 0),
        OPT_COLOR("background", background, 0),
        OPT_REMOVED("approx-gamma", "this is always enabled now"),
<<<<<<< HEAD
        OPT_STRING("custom-shader", custom_shader, 0),
=======
        OPT_REMOVED("cscale-down", "chroma is never downscaled"),
        OPT_REMOVED("scale-sep", "this is set automatically whenever sane"),
        OPT_REMOVED("indirect", "this is set automatically whenever sane"),

        OPT_REPLACED("lscale", "scale"),
        OPT_REPLACED("lscale-down", "scale-down"),
        OPT_REPLACED("lparam1", "scale-param1"),
        OPT_REPLACED("lparam2", "scale-param2"),
        OPT_REPLACED("lradius", "scale-radius"),
        OPT_REPLACED("lantiring", "scale-antiring"),
        OPT_REPLACED("cparam1", "cscale-param1"),
        OPT_REPLACED("cparam2", "cscale-param2"),
        OPT_REPLACED("cradius", "cscale-radius"),
        OPT_REPLACED("cantiring", "cscale-antiring"),

>>>>>>> 86f4fcf1
        {0}
    },
    .size = sizeof(struct gl_video_opts),
    .defaults = &gl_video_opts_def,
};

static void uninit_rendering(struct gl_video *p);
static void delete_shaders(struct gl_video *p);
static void check_gl_features(struct gl_video *p);
static bool init_format(int fmt, struct gl_video *init);
static double get_scale_factor(struct gl_video *p);

static const struct fmt_entry *find_tex_format(GL *gl, int bytes_per_comp,
                                               int n_channels)
{
    assert(bytes_per_comp == 1 || bytes_per_comp == 2);
    assert(n_channels >= 1 && n_channels <= 4);
    const struct fmt_entry *fmts = gl_byte_formats;
    if (gl->es >= 300) {
        fmts = gl_byte_formats_gles3;
    } else if (gl->es) {
        fmts = gl_byte_formats_gles2;
    } else if (!(gl->mpgl_caps & MPGL_CAP_TEX_RG)) {
        fmts = gl_byte_formats_legacy;
    }
    return &fmts[n_channels - 1 + (bytes_per_comp - 1) * 4];
}

static void default_tex_params(struct GL *gl, GLenum target)
{
    gl->TexParameteri(target, GL_TEXTURE_MIN_FILTER, GL_LINEAR);
    gl->TexParameteri(target, GL_TEXTURE_MAG_FILTER, GL_LINEAR);
    gl->TexParameteri(target, GL_TEXTURE_WRAP_S, GL_CLAMP_TO_EDGE);
    gl->TexParameteri(target, GL_TEXTURE_WRAP_T, GL_CLAMP_TO_EDGE);
}

static void debug_check_gl(struct gl_video *p, const char *msg)
{
    if (p->gl_debug)
        glCheckError(p->gl, p->log, msg);
}


static void GLAPIENTRY gl_debug_cb(GLenum source, GLenum type, GLuint id,
                                   GLenum severity, GLsizei length,
                                   const GLchar *message, const void *userParam)
{
    // keep in mind that the debug callback can be asynchronous
    struct gl_video *p = (void *)userParam;
    int level = MSGL_ERR;
    switch (severity) {
    case GL_DEBUG_SEVERITY_NOTIFICATION:level = MSGL_V; break;
    case GL_DEBUG_SEVERITY_LOW:         level = MSGL_INFO; break;
    case GL_DEBUG_SEVERITY_MEDIUM:      level = MSGL_WARN; break;
    case GL_DEBUG_SEVERITY_HIGH:        level = MSGL_ERR; break;
    }
    MP_MSG(p, level, "GL: %s\n", message);
}

void gl_video_set_debug(struct gl_video *p, bool enable)
{
    GL *gl = p->gl;

    p->gl_debug = enable;

    if (p->debug_cb_set != enable && gl->debug_context &&
        gl->DebugMessageCallback)
    {
        if (enable) {
            gl->DebugMessageCallback(gl_debug_cb, p);
        } else {
            gl->DebugMessageCallback(NULL, NULL);
        }
        p->debug_cb_set = enable;
    }
}

static void texture_size(struct gl_video *p, int w, int h, int *texw, int *texh)
{
    if (p->opts.npot) {
        *texw = w;
        *texh = h;
    } else {
        *texw = 32;
        while (*texw < w)
            *texw *= 2;
        *texh = 32;
        while (*texh < h)
            *texh *= 2;
    }
}

static void draw_triangles(struct gl_video *p, struct vertex *vb, int vert_count)
{
    GL *gl = p->gl;

    assert(vert_count % 3 == 0);

    gl->BindBuffer(GL_ARRAY_BUFFER, p->vertex_buffer);
    gl->BufferData(GL_ARRAY_BUFFER, vert_count * sizeof(struct vertex), vb,
                   GL_DYNAMIC_DRAW);
    gl->BindBuffer(GL_ARRAY_BUFFER, 0);

    if (gl->BindVertexArray)
        gl->BindVertexArray(p->vao);

    gl->DrawArrays(GL_TRIANGLES, 0, vert_count);

    if (gl->BindVertexArray)
        gl->BindVertexArray(0);

    debug_check_gl(p, "after rendering");
}

// Write a textured quad to a vertex array.
// va = destination vertex array, VERTICES_PER_QUAD entries will be overwritten
// x0, y0, x1, y1 = destination coordinates of the quad
// tx0, ty0, tx1, ty1 = source texture coordinates (usually in pixels)
// texture_w, texture_h = size of the texture, or an inverse factor
// color = optional color for all vertices, NULL for opaque white
// flags = bits 0-1: rotate, bits 2: flip vertically
static void write_quad(struct vertex *va,
                       float x0, float y0, float x1, float y1,
                       float tx0, float ty0, float tx1, float ty1,
                       float texture_w, float texture_h,
                       const uint8_t color[4], GLenum target, int flags)
{
    static const uint8_t white[4] = { 255, 255, 255, 255 };

    if (!color)
        color = white;

    if (target == GL_TEXTURE_2D) {
        tx0 /= texture_w;
        ty0 /= texture_h;
        tx1 /= texture_w;
        ty1 /= texture_h;
    }

    if (flags & 4) {
        float tmp = ty0;
        ty0 = ty1;
        ty1 = tmp;
    }

#define COLOR_INIT {color[0], color[1], color[2], color[3]}
    va[0] = (struct vertex) { {x0, y0}, COLOR_INIT, {tx0, ty0} };
    va[1] = (struct vertex) { {x0, y1}, COLOR_INIT, {tx0, ty1} };
    va[2] = (struct vertex) { {x1, y0}, COLOR_INIT, {tx1, ty0} };
    va[3] = (struct vertex) { {x1, y1}, COLOR_INIT, {tx1, ty1} };
    va[4] = va[2];
    va[5] = va[1];
#undef COLOR_INIT
    int rot = flags & 3;
    while (rot--) {
        static const int perm[6] = {1, 3, 0, 2, 0, 3};
        struct vertex vb[6];
        memcpy(vb, va, sizeof(vb));
        for (int n = 0; n < 6; n++)
            memcpy(va[n].texcoord, vb[perm[n]].texcoord, sizeof(float[2]));
    }
}

static bool fbotex_init(struct gl_video *p, struct fbotex *fbo, int w, int h,
                        GLenum iformat)
{
    GL *gl = p->gl;
    bool res = true;

    assert(!fbo->fbo);
    assert(!fbo->texture);

    *fbo = (struct fbotex) {
        .vp_w = w,
        .vp_h = h,
    };

    texture_size(p, w, h, &fbo->tex_w, &fbo->tex_h);

    MP_VERBOSE(p, "Create FBO: %dx%d\n", fbo->tex_w, fbo->tex_h);

    if (!(gl->mpgl_caps & MPGL_CAP_FB))
        return false;

    gl->GenFramebuffers(1, &fbo->fbo);
    gl->GenTextures(1, &fbo->texture);
    gl->BindTexture(p->gl_target, fbo->texture);
    gl->TexImage2D(p->gl_target, 0, iformat,
                   fbo->tex_w, fbo->tex_h, 0,
                   GL_RGBA, GL_UNSIGNED_BYTE, NULL);
    default_tex_params(gl, p->gl_target);

    // Convolution filters don't need linear sampling, so using nearest is
    // often faster.
    if (p->scalers[0].kernel) {
        gl->TexParameteri(p->gl_target, GL_TEXTURE_MIN_FILTER, GL_NEAREST);
        gl->TexParameteri(p->gl_target, GL_TEXTURE_MAG_FILTER, GL_NEAREST);
    }

    debug_check_gl(p, "after creating framebuffer texture");

    gl->BindFramebuffer(GL_FRAMEBUFFER, fbo->fbo);
    gl->FramebufferTexture2D(GL_FRAMEBUFFER, GL_COLOR_ATTACHMENT0,
                             p->gl_target, fbo->texture, 0);

    GLenum err = gl->CheckFramebufferStatus(GL_FRAMEBUFFER);
    if (err != GL_FRAMEBUFFER_COMPLETE) {
        MP_ERR(p, "Error: framebuffer completeness check failed (error=%d).\n",
               (int)err);
        res = false;
    }

    gl->BindFramebuffer(GL_FRAMEBUFFER, 0);

    debug_check_gl(p, "after creating framebuffer");

    return res;
}

static void fbotex_uninit(struct gl_video *p, struct fbotex *fbo)
{
    GL *gl = p->gl;

    if (gl->mpgl_caps & MPGL_CAP_FB) {
        gl->DeleteFramebuffers(1, &fbo->fbo);
        gl->DeleteTextures(1, &fbo->texture);
        *fbo = (struct fbotex) {0};
    }
}

static void matrix_ortho2d(float m[3][3], float x0, float x1,
                           float y0, float y1)
{
    memset(m, 0, 9 * sizeof(float));
    m[0][0] = 2.0f / (x1 - x0);
    m[1][1] = 2.0f / (y1 - y0);
    m[2][0] = -(x1 + x0) / (x1 - x0);
    m[2][1] = -(y1 + y0) / (y1 - y0);
    m[2][2] = 1.0f;
}

static void update_uniforms(struct gl_video *p, GLuint program)
{
    GL *gl = p->gl;
    GLint loc;

    if (program == 0)
        return;

    gl->UseProgram(program);

    struct mp_csp_params cparams = MP_CSP_PARAMS_DEFAULTS;
    cparams.gray = p->is_yuv && !p->is_packed_yuv && p->plane_count == 1;
    cparams.input_bits = p->component_bits;
    cparams.texture_bits = (cparams.input_bits + 7) & ~7;
    mp_csp_set_image_params(&cparams, &p->image_params);
    mp_csp_copy_equalizer_values(&cparams, &p->video_eq);
    if (p->image_desc.flags & MP_IMGFLAG_XYZ) {
        cparams.colorspace = MP_CSP_XYZ;
        cparams.input_bits = 8;
        cparams.texture_bits = 8;
    }

    loc = gl->GetUniformLocation(program, "transform");
    if (loc >= 0 && p->vp_w > 0 && p->vp_h > 0) {
        float matrix[3][3];
        int vvp[2] = {p->vp_h, 0};
        if (p->vp_vflipped)
            MPSWAP(int, vvp[0], vvp[1]);
        matrix_ortho2d(matrix, 0, p->vp_w, vvp[0], vvp[1]);
        gl->UniformMatrix3fv(loc, 1, GL_FALSE, &matrix[0][0]);
    }

    loc = gl->GetUniformLocation(program, "colormatrix");
    if (loc >= 0) {
        struct mp_cmat m = {{{0}}};
        if (p->image_desc.flags & MP_IMGFLAG_XYZ) {
            // Hard-coded as relative colorimetric for now, since this transforms
            // from the source file's D55 material to whatever color space our
            // projector/display lives in, which should be D55 for a proper
            // home cinema setup either way.
            mp_get_xyz2rgb_coeffs(&cparams, p->csp_src,
                                  MP_INTENT_RELATIVE_COLORIMETRIC, &m);
        } else {
            mp_get_yuv2rgb_coeffs(&cparams, &m);
        }
        gl->UniformMatrix3fv(loc, 1, GL_TRUE, &m.m[0][0]);
        loc = gl->GetUniformLocation(program, "colormatrix_c");
        gl->Uniform3f(loc, m.c[0], m.c[1], m.c[2]);
    }

    gl->Uniform1f(gl->GetUniformLocation(program, "input_gamma"),
                  p->input_gamma);

    gl->Uniform1f(gl->GetUniformLocation(program, "conv_gamma"),
                  p->conv_gamma);

    // Coefficients for the sigmoidal transform are taken from the
    // formula here: http://www.imagemagick.org/Usage/color_mods/#sigmoidal
    float sig_center = p->opts.sigmoid_center;
    float sig_slope = p->opts.sigmoid_slope;

    // This function needs to go through (0,0) and (1,1) so we compute the
    // values at 1 and 0, and then scale/shift them, respectively.
    float sig_offset = 1.0/(1+expf(sig_slope * sig_center));
    float sig_scale  = 1.0/(1+expf(sig_slope * (sig_center-1))) - sig_offset;

    gl->Uniform1f(gl->GetUniformLocation(program, "sig_center"), sig_center);
    gl->Uniform1f(gl->GetUniformLocation(program, "sig_slope"), sig_slope);
    gl->Uniform1f(gl->GetUniformLocation(program, "sig_scale"), sig_scale);
    gl->Uniform1f(gl->GetUniformLocation(program, "sig_offset"), sig_offset);

    float gamma = p->opts.gamma ? p->opts.gamma : 1.0;
    gl->Uniform3f(gl->GetUniformLocation(program, "inv_gamma"),
                  1.0 / (cparams.rgamma * gamma),
                  1.0 / (cparams.ggamma * gamma),
                  1.0 / (cparams.bgamma * gamma));

    for (int n = 0; n < p->plane_count; n++) {
        char textures_n[32];
        char textures_size_n[32];
        snprintf(textures_n, sizeof(textures_n), "texture%d", n);
        snprintf(textures_size_n, sizeof(textures_size_n), "textures_size[%d]", n);

        gl->Uniform1i(gl->GetUniformLocation(program, textures_n), n);
        if (p->gl_target == GL_TEXTURE_2D) {
            gl->Uniform2f(gl->GetUniformLocation(program, textures_size_n),
                          p->image.planes[n].tex_w, p->image.planes[n].tex_h);
        } else {
            // Makes the pixel size calculation code think they are 1x1
            gl->Uniform2f(gl->GetUniformLocation(program, textures_size_n), 1, 1);
        }
    }

    loc = gl->GetUniformLocation(program, "chroma_div");
    if (loc >= 0) {
        int xs = p->image_desc.chroma_xs;
        int ys = p->image_desc.chroma_ys;
        gl->Uniform2f(loc, 1.0 / (1 << xs), 1.0 / (1 << ys));
    }

    loc = gl->GetUniformLocation(program, "chroma_center_offset");
    if (loc >= 0) {
        int chr = p->opts.chroma_location;
        if (!chr)
            chr = p->image_params.chroma_location;
        int cx, cy;
        mp_get_chroma_location(chr, &cx, &cy);
        // By default texture coordinates are such that chroma is centered with
        // any chroma subsampling. If a specific direction is given, make it
        // so that the luma and chroma sample line up exactly.
        // For 4:4:4, setting chroma location should have no effect at all.
        // luma sample size (in chroma coord. space)
        float ls_w = 1.0 / (1 << p->image_desc.chroma_xs);
        float ls_h = 1.0 / (1 << p->image_desc.chroma_ys);
        // move chroma center to luma center (in chroma coord. space)
        float o_x = ls_w < 1 ? ls_w * -cx / 2 : 0;
        float o_y = ls_h < 1 ? ls_h * -cy / 2 : 0;
        int c = p->gl_target == GL_TEXTURE_2D ? 1 : 0;
        gl->Uniform2f(loc, o_x / FFMAX(p->image.planes[1].w * c, 1),
                           o_y / FFMAX(p->image.planes[1].h * c, 1));
    }

    gl->Uniform2f(gl->GetUniformLocation(program, "dither_size"),
                  p->dither_size, p->dither_size);

    gl->Uniform1i(gl->GetUniformLocation(program, "lut_3d"), TEXUNIT_3DLUT);

    loc = gl->GetUniformLocation(program, "cms_matrix");
    if (loc >= 0) {
        float cms_matrix[3][3] = {{0}};
        // Hard-coded to relative colorimetric - for a BT.2020 3DLUT we expect
        // the input to be actual BT.2020 and not something red- or blueshifted,
        // and for sRGB monitors we most likely want relative scaling either way.
        mp_get_cms_matrix(p->csp_src, p->csp_dest, MP_INTENT_RELATIVE_COLORIMETRIC, cms_matrix);
        gl->UniformMatrix3fv(loc, 1, GL_TRUE, &cms_matrix[0][0]);
    }

    for (int n = 0; n < 2; n++) {
        const char *lut = p->scalers[n].lut_name;
        if (lut)
            gl->Uniform1i(gl->GetUniformLocation(program, lut),
                          TEXUNIT_SCALERS + n);
    }

    gl->Uniform1i(gl->GetUniformLocation(program, "dither"), TEXUNIT_DITHER);
    gl->Uniform1f(gl->GetUniformLocation(program, "dither_quantization"),
                  p->dither_quantization);
    gl->Uniform1f(gl->GetUniformLocation(program, "dither_center"),
                  p->dither_center);

    float sparam1_l = p->opts.scaler_params[0][0];
    float sparam1_c = p->opts.scaler_params[1][0];
    gl->Uniform1f(gl->GetUniformLocation(program, "filter_param1_l"),
                  isnan(sparam1_l) ? 0.5f : sparam1_l);
    gl->Uniform1f(gl->GetUniformLocation(program, "filter_param1_c"),
                  isnan(sparam1_c) ? 0.5f : sparam1_c);

    gl->Uniform3f(gl->GetUniformLocation(program, "translation"), 0, 0, 0);

    gl->UseProgram(0);

    debug_check_gl(p, "update_uniforms()");
}

static void update_all_uniforms(struct gl_video *p)
{
    for (int n = 0; n < SUBBITMAP_COUNT; n++)
        update_uniforms(p, p->osd_programs[n]);
    update_uniforms(p, p->indirect_program);
    update_uniforms(p, p->scale_sep_program);
    update_uniforms(p, p->final_program);
}

#define SECTION_HEADER "#!section "

static char *get_section(void *talloc_ctx, struct bstr source,
                         const char *section)
{
    char *res = talloc_strdup(talloc_ctx, "");
    bool copy = false;
    while (source.len) {
        struct bstr line = bstr_strip_linebreaks(bstr_getline(source, &source));
        if (bstr_eatstart(&line, bstr0(SECTION_HEADER))) {
            copy = bstrcmp0(line, section) == 0;
        } else if (copy) {
            res = talloc_asprintf_append_buffer(res, "%.*s\n", BSTR_P(line));
        }
    }
    return res;
}

static char *t_concat(void *talloc_ctx, const char *s1, const char *s2)
{
    return talloc_asprintf(talloc_ctx, "%s%s", s1, s2);
}

static GLuint create_shader(struct gl_video *p, GLenum type, const char *header,
                            const char *source)
{
    GL *gl = p->gl;

    void *tmp = talloc_new(NULL);
    const char *full_source = t_concat(tmp, header, source);

    GLuint shader = gl->CreateShader(type);
    gl->ShaderSource(shader, 1, &full_source, NULL);
    gl->CompileShader(shader);
    GLint status;
    gl->GetShaderiv(shader, GL_COMPILE_STATUS, &status);
    GLint log_length;
    gl->GetShaderiv(shader, GL_INFO_LOG_LENGTH, &log_length);

    int pri = status ? (log_length > 1 ? MSGL_V : MSGL_DEBUG) : MSGL_ERR;
    const char *typestr = type == GL_VERTEX_SHADER ? "vertex" : "fragment";
    if (mp_msg_test(p->log, pri)) {
        MP_MSG(p, pri, "%s shader source:\n", typestr);
        mp_log_source(p->log, pri, full_source);
    }
    if (log_length > 1) {
        GLchar *logstr = talloc_zero_size(tmp, log_length + 1);
        gl->GetShaderInfoLog(shader, log_length, NULL, logstr);
        MP_MSG(p, pri, "%s shader compile log (status=%d):\n%s\n",
               typestr, status, logstr);
    }

    talloc_free(tmp);

    return shader;
}

static void prog_create_shader(struct gl_video *p, GLuint program, GLenum type,
                               const char *header,  const char *source)
{
    GL *gl = p->gl;
    GLuint shader = create_shader(p, type, header, source);
    gl->AttachShader(program, shader);
    gl->DeleteShader(shader);
}

static void link_shader(struct gl_video *p, GLuint program)
{
    GL *gl = p->gl;
    gl->LinkProgram(program);
    GLint status;
    gl->GetProgramiv(program, GL_LINK_STATUS, &status);
    GLint log_length;
    gl->GetProgramiv(program, GL_INFO_LOG_LENGTH, &log_length);

    int pri = status ? (log_length > 1 ? MSGL_V : MSGL_DEBUG) : MSGL_ERR;
    if (mp_msg_test(p->log, pri)) {
        GLchar *logstr = talloc_zero_size(NULL, log_length + 1);
        gl->GetProgramInfoLog(program, log_length, NULL, logstr);
        MP_MSG(p, pri, "shader link log (status=%d): %s\n", status, logstr);
        talloc_free(logstr);
    }
}

static void bind_attrib_locs(GL *gl, GLuint program)
{
    gl->BindAttribLocation(program, VERTEX_ATTRIB_POSITION, "vertex_position");
    gl->BindAttribLocation(program, VERTEX_ATTRIB_COLOR, "vertex_color");
    gl->BindAttribLocation(program, VERTEX_ATTRIB_TEXCOORD, "vertex_texcoord");
}

#define PRELUDE_END "// -- prelude end\n"

static GLuint create_program(struct gl_video *p, const char *name,
                             const char *header, const char *vertex,
                             const char *frag)
{
    GL *gl = p->gl;
    MP_VERBOSE(p, "compiling shader program '%s', header:\n", name);
    const char *real_header = strstr(header, PRELUDE_END);
    real_header = real_header ? real_header + strlen(PRELUDE_END) : header;
    mp_log_source(p->log, MSGL_V, real_header);
    GLuint prog = gl->CreateProgram();
    prog_create_shader(p, prog, GL_VERTEX_SHADER, header, vertex);
    prog_create_shader(p, prog, GL_FRAGMENT_SHADER, header, frag);
    bind_attrib_locs(gl, prog);
    link_shader(p, prog);
    return prog;
}

static void shader_def(char **shader, const char *name,
                       const char *value)
{
    *shader = talloc_asprintf_append(*shader, "#define %s %s\n", name, value);
}

static void shader_def_opt(char **shader, const char *name, bool b)
{
    if (b)
        shader_def(shader, name, "1");
}

#define APPENDF(s_ptr, ...) \
    *(s_ptr) = talloc_asprintf_append(*(s_ptr), __VA_ARGS__)

static void shader_setup_scaler(char **shader, struct scaler *scaler, int pass)
{
    int unit = scaler->index;
    const char *target = unit == 0 ? "SAMPLE" : "SAMPLE_C";
    if (!scaler->kernel) {
        APPENDF(shader, "#define %s(p0, p1, p2) "
                "sample_%s(p0, p1, p2, filter_param1_%c)\n",
                target, scaler->name, "lc"[unit]);
    } else {
        int size = scaler->kernel->size;
        const char *lut_tex = scaler->lut_name;
        char name[40];
        snprintf(name, sizeof(name), "sample_scaler%d", unit);
        APPENDF(shader, "#define DEF_SCALER%d \\\n    ", unit);
        char lut_fn[40];
        if (scaler->kernel->polar) {
            int radius = (int)scaler->kernel->radius;
            // SAMPLE_CONVOLUTION_POLAR_R(NAME, R, LUT, WEIGHTS_FN, ANTIRING)
            APPENDF(shader, "SAMPLE_CONVOLUTION_POLAR_R(%s, %d, %s, WEIGHTS%d, %f)\n",
                    name, radius, lut_tex, unit, scaler->antiring);

            // Pre-compute unrolled weights matrix
            APPENDF(shader, "#define WEIGHTS%d(LUT) \\\n    ", unit);
            for (int y = 1-radius; y <= radius; y++) {
                for (int x = 1-radius; x <= radius; x++) {
                    // Since we can't know the subpixel position in advance,
                    // assume a worst case scenario.
                    int yy = y > 0 ? y-1 : y;
                    int xx = x > 0 ? x-1 : x;
                    double d = sqrt(xx*xx + yy*yy);

                    // Samples outside the radius are unnecessary
                    if (d < radius) {
                        APPENDF(shader, "SAMPLE_POLAR_%s(LUT, %f, %d, %d) \\\n    ",
                                // The center 4 coefficients are the primary
                                // contributors, used to clamp the result for
                                // anti-ringing
                                (x >= 0 && y >= 0 && x <= 1 && y <= 1)
                                  ? "PRIMARY" : "HELPER",
                                (double)radius, x, y);
                    }
                }
            }
            APPENDF(shader, "\n");
        } else {
            if (size == 2 || size == 6) {
                snprintf(lut_fn, sizeof(lut_fn), "weights%d", size);
            } else {
                snprintf(lut_fn, sizeof(lut_fn), "weights_scaler%d", unit);
                APPENDF(shader, "WEIGHTS_N(%s, %d) \\\n    ", lut_fn, size);
            }
            if (pass != -1) {
                // The direction/pass assignment is rather arbitrary, but fixed in
                // other parts of the code (like FBO setup).
                const char *direction = pass == 0 ? "0, 1" : "1, 0";
                // SAMPLE_CONVOLUTION_SEP_N(NAME, DIR, N, LUT, WEIGHTS_FUNC)
                APPENDF(shader, "SAMPLE_CONVOLUTION_SEP_N(%s, vec2(%s), %d, %s, %s)\n",
                        name, direction, size, lut_tex, lut_fn);
            } else {
                // SAMPLE_CONVOLUTION_N(NAME, N, LUT, WEIGHTS_FUNC)
                APPENDF(shader, "SAMPLE_CONVOLUTION_N(%s, %d, %s, %s)\n",
                        name, size, lut_tex, lut_fn);
            }
        }
        APPENDF(shader, "#define %s %s\n", target, name);
    }
}

// return false if RGB or 4:4:4 YUV
static bool input_is_subsampled(struct gl_video *p)
{
    for (int i = 0; i < p->plane_count; i++)
        if (p->image_desc.xs[i] || p->image_desc.ys[i])
            return true;
    return false;
}

static void compile_shaders(struct gl_video *p)
{
    GL *gl = p->gl;

    debug_check_gl(p, "before shaders");

    delete_shaders(p);

    void *tmp = talloc_new(NULL);

    struct bstr src = bstr0(vo_opengl_shaders);
    char *vertex_shader = get_section(tmp, src, "vertex_all");
    char *shader_prelude = get_section(tmp, src, "prelude");
    char *s_video = get_section(tmp, src, "frag_video");

    bool rg = gl->mpgl_caps & MPGL_CAP_TEX_RG;
    bool tex1d = gl->mpgl_caps & MPGL_CAP_1D_TEX;
    bool tex3d = gl->mpgl_caps & MPGL_CAP_3D_TEX;
    bool arrays = gl->mpgl_caps & MPGL_CAP_1ST_CLASS_ARRAYS;
    char *header =
        talloc_asprintf(tmp, "#version %d%s\n"
                             "#define HAVE_RG %d\n"
                             "#define HAVE_1DTEX %d\n"
                             "#define HAVE_3DTEX %d\n"
                             "#define HAVE_ARRAYS %d\n"
                             "%s%s",
                             gl->glsl_version, gl->es >= 300 ? " es" : "",
                             rg, tex1d, tex3d, arrays, shader_prelude, PRELUDE_END);

    bool use_cms = p->opts.srgb || p->use_lut_3d;

    float input_gamma = 1.0;
    float conv_gamma = 1.0;

    if (p->image_desc.flags & MP_IMGFLAG_XYZ) {
        input_gamma *= 2.6;

        // If we're using cms, we can treat it as proper linear input,
        // otherwise we just scale back to 2.40 to match typical displays,
        // as a reasonable approximation.
        if (use_cms) {
            p->is_linear_rgb = true;
        } else {
            conv_gamma *= 1.0 / 2.40;
        }
    }

    p->input_gamma = input_gamma;
    p->conv_gamma = conv_gamma;

    bool use_input_gamma = p->input_gamma != 1.0;
    bool use_conv_gamma = p->conv_gamma != 1.0;
    bool use_const_luma = p->image_params.colorspace == MP_CSP_BT_2020_C;

    enum mp_csp_trc gamma_fun = MP_CSP_TRC_NONE;

    // Linear light scaling is only enabled when either color correction
    // option (3dlut or srgb) is enabled, otherwise scaling is done in the
    // source space.
    if (!p->is_linear_rgb && use_cms) {
        // We just use the color level range to distinguish between PC
        // content like images, which are most likely sRGB, and TV content
        // like movies, which are most likely BT.1886
        if (p->image_params.colorlevels == MP_CSP_LEVELS_PC && !p->hwdec_active) {
            // FIXME: I don't know if hwdec sets the color levels to PC or not,
            // but let's avoid the bug just in case.
            gamma_fun = MP_CSP_TRC_SRGB;
        } else {
            gamma_fun = MP_CSP_TRC_BT_1886;
        }
    }

    bool use_linear_light = gamma_fun != MP_CSP_TRC_NONE || p->is_linear_rgb;

    // Optionally transform to sigmoidal color space if requested, but only
    // when upscaling in linear light
    bool use_sigmoid = p->opts.sigmoid_upscaling && use_linear_light && p->upscaling;

    // Figure out the right color spaces we need to convert, if any
    enum mp_csp_prim prim_src = p->image_params.primaries, prim_dest;
    if (use_cms) {
        // sRGB mode wants sRGB aka BT.709 primaries, but the 3DLUT is
        // always built against BT.2020.
        prim_dest = p->opts.srgb ? MP_CSP_PRIM_BT_709 : MP_CSP_PRIM_BT_2020;
    } else {
        // If no CMS is being done we just want to output stuff as-is,
        // in the native colorspace of the source.
        prim_dest = prim_src;
    }

    // XYZ input has no defined input color space, so we can directly convert
    // it to whatever output space we actually need.
    if (p->image_desc.flags & MP_IMGFLAG_XYZ)
        prim_src = prim_dest;

    // Set the colorspace primaries and figure out whether we need to perform
    // an extra conversion.
    p->csp_src  = mp_get_csp_primaries(prim_src);
    p->csp_dest = mp_get_csp_primaries(prim_dest);

    bool use_cms_matrix = prim_src != prim_dest;

    if (p->gl_target == GL_TEXTURE_RECTANGLE) {
        shader_def(&header, "VIDEO_SAMPLER", "sampler2DRect");
        shader_def_opt(&header, "USE_RECTANGLE", true);
    } else {
        shader_def(&header, "VIDEO_SAMPLER", "sampler2D");
    }

    // Need to pass alpha through the whole chain. (Not needed for OSD shaders.)
    if (p->opts.alpha_mode == 1)
        shader_def_opt(&header, "USE_ALPHA", p->has_alpha);

    char *header_osd = talloc_strdup(tmp, header);
    shader_def_opt(&header_osd, "USE_OSD_LINEAR_CONV_BT1886",
                   use_cms && gamma_fun == MP_CSP_TRC_BT_1886);
    shader_def_opt(&header_osd, "USE_OSD_LINEAR_CONV_SRGB",
                   use_cms && gamma_fun == MP_CSP_TRC_SRGB);
    shader_def_opt(&header_osd, "USE_OSD_CMS_MATRIX", use_cms_matrix);
    shader_def_opt(&header_osd, "USE_OSD_3DLUT", p->use_lut_3d);
    // 3DLUT overrides SRGB
    shader_def_opt(&header_osd, "USE_OSD_SRGB", !p->use_lut_3d && p->opts.srgb);

    for (int n = 0; n < SUBBITMAP_COUNT; n++) {
        const char *name = osd_shaders[n];
        if (name) {
            char *s_osd = get_section(tmp, src, name);
            p->osd_programs[n] =
                create_program(p, name, header_osd, vertex_shader, s_osd);
        }
    }

    char *header_conv = talloc_strdup(tmp, "");
    char *header_final = talloc_strdup(tmp, "");
    char *header_sep = NULL;

    if (p->image_desc.id == IMGFMT_NV12 || p->image_desc.id == IMGFMT_NV21) {
        shader_def(&header_conv, "USE_CONV", "CONV_NV12");
    } else if (p->plane_count > 1) {
        shader_def(&header_conv, "USE_CONV", "CONV_PLANAR");
    }

    if (p->color_swizzle[0])
        shader_def(&header_conv, "USE_COLOR_SWIZZLE", p->color_swizzle);
    shader_def_opt(&header_conv, "USE_INPUT_GAMMA", use_input_gamma);
    shader_def_opt(&header_conv, "USE_COLORMATRIX", !p->is_rgb);
    shader_def_opt(&header_conv, "USE_CONV_GAMMA", use_conv_gamma);
    shader_def_opt(&header_conv, "USE_CONST_LUMA", use_const_luma);
    shader_def_opt(&header_conv, "USE_LINEAR_LIGHT_BT1886",
                   gamma_fun == MP_CSP_TRC_BT_1886);
    shader_def_opt(&header_conv, "USE_LINEAR_LIGHT_SRGB",
                   gamma_fun == MP_CSP_TRC_SRGB);
    shader_def_opt(&header_conv, "USE_SIGMOID", use_sigmoid);
    if (p->opts.alpha_mode > 0 && p->has_alpha && p->plane_count > 3)
        shader_def(&header_conv, "USE_ALPHA_PLANE", "3");
    if (p->opts.alpha_mode == 2 && p->has_alpha)
        shader_def(&header_conv, "USE_ALPHA_BLEND", "1");
    if (p->opts.custom_shader && strlen(p->opts.custom_shader)) {
        shader_def_opt(&header_conv, "USE_CUSTOM_SHADER", true);
        header_conv = talloc_asprintf_append(header_conv, "%s\n", p->opts.custom_shader);
    }

    shader_def_opt(&header_final, "USE_SIGMOID_INV", use_sigmoid);
    shader_def_opt(&header_final, "USE_GAMMA_POW", p->opts.gamma > 0);
    shader_def_opt(&header_final, "USE_CMS_MATRIX", use_cms_matrix);
    shader_def_opt(&header_final, "USE_3DLUT", p->use_lut_3d);
    // 3DLUT overrides SRGB
    shader_def_opt(&header_final, "USE_SRGB", p->opts.srgb && !p->use_lut_3d);
    shader_def_opt(&header_final, "USE_DITHER", p->dither_texture != 0);
    shader_def_opt(&header_final, "USE_TEMPORAL_DITHER", p->opts.temporal_dither);

    if (p->scalers[0].kernel && !p->scalers[0].kernel->polar) {
        header_sep = talloc_strdup(tmp, "");
        shader_def_opt(&header_sep, "FIXED_SCALE", true);
        shader_setup_scaler(&header_sep, &p->scalers[0], 0);
        shader_setup_scaler(&header_final, &p->scalers[0], 1);
    } else {
        shader_setup_scaler(&header_final, &p->scalers[0], -1);
    }

    // The indirect pass is used to preprocess the image before scaling.
    bool use_indirect = false;

    // Don't sample from input video textures before converting the input to
    // its proper gamma.
    if (use_input_gamma || use_conv_gamma || use_linear_light || use_const_luma)
        use_indirect = true;

    // Trivial scalers are implemented directly and efficiently by the GPU.
    // This only includes bilinear and nearest neighbour in OpenGL, but we
    // don't support nearest neighbour upsampling.
    bool trivial_scaling = strcmp(p->scalers[0].name, "bilinear") == 0 &&
                           strcmp(p->scalers[1].name, "bilinear") == 0;

    // If the video is subsampled, chroma information needs to be pulled up to
    // the input size before scaling can be done. Even for 4:4:4 or planar RGB
    // this is also faster because it means the scalers can operate on all
    // channels simultaneously. This is unnecessary for trivial scaling.
    if (p->plane_count > 1 && !trivial_scaling)
        use_indirect = true;

    if (input_is_subsampled(p)) {
        shader_setup_scaler(&header_conv, &p->scalers[1], -1);
    } else {
        // Force using the normal scaler on chroma. If the "indirect" stage is
        // used, the actual scaling will happen in the next stage.
        shader_def(&header_conv, "SAMPLE_C",
                   use_indirect ? "SAMPLE_TRIVIAL" : "SAMPLE");
    }

    if (use_indirect) {
        // We don't use filtering for the Y-plane (luma), because it's never
        // scaled in this scenario.
        shader_def(&header_conv, "SAMPLE", "SAMPLE_TRIVIAL");
        shader_def_opt(&header_conv, "FIXED_SCALE", true);
        header_conv = t_concat(tmp, header, header_conv);
        p->indirect_program =
            create_program(p, "indirect", header_conv, vertex_shader, s_video);
    } else if (header_sep) {
        header_sep = t_concat(tmp, header_sep, header_conv);
    } else {
        header_final = t_concat(tmp, header_final, header_conv);
    }

    if (header_sep) {
        header_sep = t_concat(tmp, header, header_sep);
        p->scale_sep_program =
            create_program(p, "scale_sep", header_sep, vertex_shader, s_video);
    }

    header_final = t_concat(tmp, header, header_final);
    p->final_program =
        create_program(p, "final", header_final, vertex_shader, s_video);

    debug_check_gl(p, "shader compilation");

    talloc_free(tmp);
}

static void delete_program(GL *gl, GLuint *prog)
{
    gl->DeleteProgram(*prog);
    *prog = 0;
}

static void delete_shaders(struct gl_video *p)
{
    GL *gl = p->gl;

    for (int n = 0; n < SUBBITMAP_COUNT; n++)
        delete_program(gl, &p->osd_programs[n]);
    delete_program(gl, &p->indirect_program);
    delete_program(gl, &p->scale_sep_program);
    delete_program(gl, &p->final_program);
}

static void get_scale_factors(struct gl_video *p, double xy[2])
{
    xy[0] = (p->dst_rect.x1 - p->dst_rect.x0) /
            (double)(p->src_rect.x1 - p->src_rect.x0);
    xy[1] = (p->dst_rect.y1 - p->dst_rect.y0) /
            (double)(p->src_rect.y1 - p->src_rect.y0);
}

static double get_scale_factor(struct gl_video *p)
{
    double xy[2];
    get_scale_factors(p, xy);
    return FFMIN(xy[0], xy[1]);
}

static void update_scale_factor(struct gl_video *p, struct scaler *scaler)
{
    double scale = 1.0;
    double xy[2];
    get_scale_factors(p, xy);
    double f = MPMIN(xy[0], xy[1]);
    if (p->opts.fancy_downscaling && f < 1.0 &&
        fabs(xy[0] - f) < 0.01 && fabs(xy[1] - f) < 0.01)
    {
        MP_VERBOSE(p, "Using fancy-downscaling (scaler %d).\n", scaler->index);
        scale = FFMAX(1.0, 1.0 / f);
    }
    scaler->insufficient = !mp_init_filter(scaler->kernel, filter_sizes, scale);
}

static void init_scaler(struct gl_video *p, struct scaler *scaler)
{
    GL *gl = p->gl;

    assert(scaler->name);

    scaler->kernel = NULL;
    scaler->insufficient = false;

    const struct filter_kernel *t_kernel = mp_find_filter_kernel(scaler->name);
    if (!t_kernel)
        return;

    scaler->kernel_storage = *t_kernel;
    scaler->kernel = &scaler->kernel_storage;

    for (int n = 0; n < 2; n++) {
        if (!isnan(p->opts.scaler_params[scaler->index][n]))
            scaler->kernel->params[n] = p->opts.scaler_params[scaler->index][n];
    }

    scaler->antiring = p->opts.scaler_antiring[scaler->index];

    if (scaler->kernel->radius < 0) {
        float radius = p->opts.scaler_radius[scaler->index];
        if (!isnan(radius))
            scaler->kernel->radius = radius;
    }

    update_scale_factor(p, scaler);

    int size = scaler->kernel->size;
    int elems_per_pixel = 4;
    if (size == 1) {
        elems_per_pixel = 1;
    } else if (size == 2) {
        elems_per_pixel = 2;
    } else if (size == 6) {
        elems_per_pixel = 3;
    }
    int width = size / elems_per_pixel;
    assert(size == width * elems_per_pixel);
    const struct fmt_entry *fmt = &gl_float16_formats[elems_per_pixel - 1];
    int target;

    if (scaler->kernel->polar) {
        target = GL_TEXTURE_1D;
        scaler->lut_name = scaler->index == 0 ? "lut_1d_l" : "lut_1d_c";
    } else {
        target = GL_TEXTURE_2D;
        scaler->lut_name = scaler->index == 0 ? "lut_2d_l" : "lut_2d_c";
    }

    gl->ActiveTexture(GL_TEXTURE0 + TEXUNIT_SCALERS + scaler->index);

    if (!scaler->gl_lut)
        gl->GenTextures(1, &scaler->gl_lut);

    gl->BindTexture(target, scaler->gl_lut);

    float *weights = talloc_array(NULL, float, LOOKUP_TEXTURE_SIZE * size);
    mp_compute_lut(scaler->kernel, LOOKUP_TEXTURE_SIZE, weights);

    if (target == GL_TEXTURE_1D) {
        gl->TexImage1D(target, 0, fmt->internal_format, LOOKUP_TEXTURE_SIZE,
                       0, fmt->format, GL_FLOAT, weights);
    } else {
        gl->TexImage2D(target, 0, fmt->internal_format, width, LOOKUP_TEXTURE_SIZE,
                       0, fmt->format, GL_FLOAT, weights);
    }

    talloc_free(weights);

    gl->TexParameteri(target, GL_TEXTURE_MIN_FILTER, GL_LINEAR);
    gl->TexParameteri(target, GL_TEXTURE_MAG_FILTER, GL_LINEAR);
    gl->TexParameteri(target, GL_TEXTURE_WRAP_S, GL_CLAMP_TO_EDGE);
    if (target != GL_TEXTURE_1D)
        gl->TexParameteri(target, GL_TEXTURE_WRAP_T, GL_CLAMP_TO_EDGE);

    gl->ActiveTexture(GL_TEXTURE0);

    debug_check_gl(p, "after initializing scaler");
}

static void init_dither(struct gl_video *p)
{
    GL *gl = p->gl;

    // Assume 8 bits per component if unknown.
    int dst_depth = p->depth_g ? p->depth_g : 8;
    if (p->opts.dither_depth > 0)
        dst_depth = p->opts.dither_depth;

    if (p->opts.dither_depth < 0 || p->opts.dither_algo < 0)
        return;

    MP_VERBOSE(p, "Dither to %d.\n", dst_depth);

    int tex_size;
    void *tex_data;
    GLint tex_iformat;
    GLint tex_format;
    GLenum tex_type;
    unsigned char temp[256];

    if (p->opts.dither_algo == 0) {
        int sizeb = p->opts.dither_size;
        int size = 1 << sizeb;

        if (p->last_dither_matrix_size != size) {
            p->last_dither_matrix = talloc_realloc(p, p->last_dither_matrix,
                                                   float, size * size);
            mp_make_fruit_dither_matrix(p->last_dither_matrix, sizeb);
            p->last_dither_matrix_size = size;
        }

        tex_size = size;
        tex_iformat = gl_float16_formats[0].internal_format;
        tex_format = gl_float16_formats[0].format;
        tex_type = GL_FLOAT;
        tex_data = p->last_dither_matrix;
    } else {
        assert(sizeof(temp) >= 8 * 8);
        mp_make_ordered_dither_matrix(temp, 8);

        const struct fmt_entry *fmt = find_tex_format(gl, 1, 1);
        tex_size = 8;
        tex_iformat = fmt->internal_format;
        tex_format = fmt->format;
        tex_type = fmt->type;
        tex_data = temp;
    }

    // This defines how many bits are considered significant for output on
    // screen. The superfluous bits will be used for rounding according to the
    // dither matrix. The precision of the source implicitly decides how many
    // dither patterns can be visible.
    p->dither_quantization = (1 << dst_depth) - 1;
    p->dither_center = 0.5 / (tex_size * tex_size);
    p->dither_size = tex_size;

    gl->ActiveTexture(GL_TEXTURE0 + TEXUNIT_DITHER);
    gl->GenTextures(1, &p->dither_texture);
    gl->BindTexture(GL_TEXTURE_2D, p->dither_texture);
    gl->PixelStorei(GL_UNPACK_ALIGNMENT, 1);
    gl->TexImage2D(GL_TEXTURE_2D, 0, tex_iformat, tex_size, tex_size, 0,
                   tex_format, tex_type, tex_data);
    gl->TexParameteri(GL_TEXTURE_2D, GL_TEXTURE_MIN_FILTER, GL_NEAREST);
    gl->TexParameteri(GL_TEXTURE_2D, GL_TEXTURE_MAG_FILTER, GL_NEAREST);
    gl->TexParameteri(GL_TEXTURE_2D, GL_TEXTURE_WRAP_S, GL_REPEAT);
    gl->TexParameteri(GL_TEXTURE_2D, GL_TEXTURE_WRAP_T, GL_REPEAT);
    gl->PixelStorei(GL_UNPACK_ALIGNMENT, 4);
    gl->ActiveTexture(GL_TEXTURE0);

    debug_check_gl(p, "dither setup");
}

static void recreate_osd(struct gl_video *p)
{
    if (p->osd)
        mpgl_osd_destroy(p->osd);
    p->osd = mpgl_osd_init(p->gl, p->log, p->osd_state);
    p->osd->use_pbo = p->opts.pbo;
}

static bool does_resize(struct mp_rect src, struct mp_rect dst)
{
    return src.x1 - src.x0 != dst.x1 - dst.x0 ||
           src.y1 - src.y0 != dst.y1 - dst.y0;
}

static const char *expected_scaler(struct gl_video *p, int unit)
{
    if (p->opts.scaler_resizes_only && unit == 0 &&
        !does_resize(p->src_rect, p->dst_rect))
    {
        return "bilinear";
    }
    if (unit == 0 && p->opts.dscaler && get_scale_factor(p) < 1.0)
        return p->opts.dscaler;
    return p->opts.scalers[unit];
}

static void reinit_rendering(struct gl_video *p)
{
    MP_VERBOSE(p, "Reinit rendering.\n");

    debug_check_gl(p, "before scaler initialization");

    uninit_rendering(p);

    if (!p->image_format)
        return;

    for (int n = 0; n < 2; n++)
        p->scalers[n].name = expected_scaler(p, n);

    init_dither(p);

    init_scaler(p, &p->scalers[0]);
    init_scaler(p, &p->scalers[1]);

    compile_shaders(p);
    update_all_uniforms(p);

    int w = p->image_w;
    int h = p->image_h;

    if (p->indirect_program && !p->indirect_fbo.fbo)
        fbotex_init(p, &p->indirect_fbo, w, h, p->opts.fbo_format);

    recreate_osd(p);
}

static void uninit_rendering(struct gl_video *p)
{
    GL *gl = p->gl;

    delete_shaders(p);

    for (int n = 0; n < 2; n++) {
        gl->DeleteTextures(1, &p->scalers[n].gl_lut);
        p->scalers[n].gl_lut = 0;
        p->scalers[n].lut_name = NULL;
        p->scalers[n].kernel = NULL;
    }

    gl->DeleteTextures(1, &p->dither_texture);
    p->dither_texture = 0;

    fbotex_uninit(p, &p->indirect_fbo);
}

void gl_video_set_lut3d(struct gl_video *p, struct lut3d *lut3d)
{
    GL *gl = p->gl;

    if (!lut3d) {
        if (p->use_lut_3d) {
            p->use_lut_3d = false;
            reinit_rendering(p);
        }
        return;
    }

    if (!(gl->mpgl_caps & MPGL_CAP_3D_TEX))
        return;

    if (!p->lut_3d_texture)
        gl->GenTextures(1, &p->lut_3d_texture);

    gl->ActiveTexture(GL_TEXTURE0 + TEXUNIT_3DLUT);
    gl->BindTexture(GL_TEXTURE_3D, p->lut_3d_texture);
    gl->TexImage3D(GL_TEXTURE_3D, 0, GL_RGB16, lut3d->size[0], lut3d->size[1],
                   lut3d->size[2], 0, GL_RGB, GL_UNSIGNED_SHORT, lut3d->data);
    gl->TexParameteri(GL_TEXTURE_3D, GL_TEXTURE_MIN_FILTER, GL_LINEAR);
    gl->TexParameteri(GL_TEXTURE_3D, GL_TEXTURE_MAG_FILTER, GL_LINEAR);
    gl->TexParameteri(GL_TEXTURE_3D, GL_TEXTURE_WRAP_S, GL_CLAMP_TO_EDGE);
    gl->TexParameteri(GL_TEXTURE_3D, GL_TEXTURE_WRAP_T, GL_CLAMP_TO_EDGE);
    gl->TexParameteri(GL_TEXTURE_3D, GL_TEXTURE_WRAP_R, GL_CLAMP_TO_EDGE);
    gl->ActiveTexture(GL_TEXTURE0);

    p->use_lut_3d = true;
    check_gl_features(p);

    debug_check_gl(p, "after 3d lut creation");

    reinit_rendering(p);
}

static void set_image_textures(struct gl_video *p, struct video_image *vimg,
                               GLuint imgtex[4])
{
    GL *gl = p->gl;
    GLuint dummy[4] = {0};
    if (!imgtex)
        imgtex = dummy;

    assert(vimg->mpi);

    if (p->hwdec_active) {
        p->hwdec->driver->map_image(p->hwdec, vimg->mpi, imgtex);
    } else {
        for (int n = 0; n < p->plane_count; n++)
            imgtex[n] = vimg->planes[n].gl_texture;
    }

    for (int n = 0; n < 4; n++) {
        gl->ActiveTexture(GL_TEXTURE0 + n);
        gl->BindTexture(p->gl_target, imgtex[n]);
    }
    gl->ActiveTexture(GL_TEXTURE0);
}

static void unset_image_textures(struct gl_video *p)
{
    GL *gl = p->gl;

    for (int n = 0; n < 4; n++) {
        gl->ActiveTexture(GL_TEXTURE0 + n);
        gl->BindTexture(p->gl_target, 0);
    }
    gl->ActiveTexture(GL_TEXTURE0);

    if (p->hwdec_active)
        p->hwdec->driver->unmap_image(p->hwdec);
}

static void init_video(struct gl_video *p, const struct mp_image_params *params)
{
    GL *gl = p->gl;

    init_format(params->imgfmt, p);

    p->gl_target = p->opts.use_rectangle ? GL_TEXTURE_RECTANGLE : GL_TEXTURE_2D;
    if (p->hwdec_active)
        p->gl_target = p->hwdec->gl_texture_target;

    check_gl_features(p);

    p->image_w = params->w;
    p->image_h = params->h;
    p->image_dw = params->d_w;
    p->image_dh = params->d_h;
    p->image_params = *params;

    if (p->is_rgb && (p->opts.srgb || p->use_lut_3d) && !p->hwdec_active) {
        // If we're opening an RGB source like a png file or similar,
        // we just sample it using GL_SRGB which treats it as an sRGB source
        // and pretend it's linear as far as CMS is concerned
        p->is_linear_rgb = true;
        p->image.planes[0].gl_internal_format = GL_SRGB;
    }

    int eq_caps = MP_CSP_EQ_CAPS_GAMMA;
    if (p->is_yuv && p->image_params.colorspace != MP_CSP_BT_2020_C)
        eq_caps |= MP_CSP_EQ_CAPS_COLORMATRIX;
    if (p->image_desc.flags & MP_IMGFLAG_XYZ)
        eq_caps |= MP_CSP_EQ_CAPS_BRIGHTNESS;
    p->video_eq.capabilities = eq_caps;

    debug_check_gl(p, "before video texture creation");

    // For video with odd sizes: enlarge the luma texture so that it covers all
    // chroma pixels - then we can render these correctly by cropping the final
    // image (conceptually).
    // Image allocations are always such that the "additional" luma border
    // exists and can be accessed.
    int full_w = MP_ALIGN_UP(p->image_w, 1 << p->image_desc.chroma_xs);
    int full_h = MP_ALIGN_UP(p->image_h, 1 << p->image_desc.chroma_ys);

    struct video_image *vimg = &p->image;

    for (int n = 0; n < p->plane_count; n++) {
        struct texplane *plane = &vimg->planes[n];

        plane->w = full_w >> p->image_desc.xs[n];
        plane->h = full_h >> p->image_desc.ys[n];

        if (p->hwdec_active) {
            // We expect hwdec backends to allocate exact size
            plane->tex_w = plane->w;
            plane->tex_h = plane->h;
        } else {
            texture_size(p, plane->w, plane->h,
                            &plane->tex_w, &plane->tex_h);

            gl->ActiveTexture(GL_TEXTURE0 + n);
            gl->GenTextures(1, &plane->gl_texture);
            gl->BindTexture(p->gl_target, plane->gl_texture);

            gl->TexImage2D(p->gl_target, 0, plane->gl_internal_format,
                           plane->tex_w, plane->tex_h, 0,
                           plane->gl_format, plane->gl_type, NULL);

            default_tex_params(gl, p->gl_target);
        }

        MP_VERBOSE(p, "Texture for plane %d: %dx%d\n",
                   n, plane->tex_w, plane->tex_h);
    }
    gl->ActiveTexture(GL_TEXTURE0);

    p->texture_w = p->image.planes[0].tex_w;
    p->texture_h = p->image.planes[0].tex_h;

    debug_check_gl(p, "after video texture creation");

    if (p->hwdec_active) {
        if (p->hwdec->driver->reinit(p->hwdec, &p->image_params) < 0)
            MP_ERR(p, "Initializing texture for hardware decoding failed.\n");
    }

    reinit_rendering(p);
}

static void uninit_video(struct gl_video *p)
{
    GL *gl = p->gl;

    uninit_rendering(p);

    struct video_image *vimg = &p->image;

    for (int n = 0; n < 3; n++) {
        struct texplane *plane = &vimg->planes[n];

        gl->DeleteTextures(1, &plane->gl_texture);
        plane->gl_texture = 0;
        gl->DeleteBuffers(1, &plane->gl_buffer);
        plane->gl_buffer = 0;
        plane->buffer_ptr = NULL;
        plane->buffer_size = 0;
    }
    mp_image_unrefp(&vimg->mpi);

    fbotex_uninit(p, &p->indirect_fbo);
    fbotex_uninit(p, &p->scale_sep_fbo);

    // Invalidate image_params to ensure that gl_video_config() will call
    // init_video() on uninitialized gl_video.
    p->image_params = (struct mp_image_params){0};
}

static void change_dither_trafo(struct gl_video *p)
{
    GL *gl = p->gl;
    int program = p->final_program;

    int phase = p->frames_rendered % 8u;
    float r = phase * (M_PI / 2); // rotate
    float m = phase < 4 ? 1 : -1; // mirror

    gl->UseProgram(program);

    float matrix[2][2] = {{cos(r),     -sin(r)    },
                          {sin(r) * m,  cos(r) * m}};
    gl->UniformMatrix2fv(gl->GetUniformLocation(program, "dither_trafo"),
                         1, GL_TRUE, &matrix[0][0]);

    gl->UseProgram(0);
}

struct pass {
    int num;
    // Not necessarily a FBO; we just abuse this struct because it's convenient.
    // It specifies the source texture/sub-rectangle for the next pass.
    struct fbotex f;
    // If true, render source (f) to dst, instead of the full dest. fbo viewport
    bool use_dst;
    struct mp_rect dst;
    int flags; // for write_quad
};

// *chain contains the source, and is overwritten with a copy of the result
// fbo is used as destination texture/render target.
static void handle_pass(struct gl_video *p, struct pass *chain,
                        struct fbotex *fbo, GLuint program)
{
    struct vertex vb[VERTICES_PER_QUAD];
    GL *gl = p->gl;

    if (!program)
        return;

    gl->BindTexture(p->gl_target, chain->f.texture);
    gl->UseProgram(program);

    gl->Viewport(fbo->vp_x, fbo->vp_y, fbo->vp_w, fbo->vp_h);
    gl->BindFramebuffer(GL_FRAMEBUFFER, fbo->fbo);

    int tex_w = chain->f.tex_w;
    int tex_h = chain->f.tex_h;
    struct mp_rect src = {
        .x0 = chain->f.vp_x,
        .y0 = chain->f.vp_y,
        .x1 = chain->f.vp_x + chain->f.vp_w,
        .y1 = chain->f.vp_y + chain->f.vp_h,
    };

    struct mp_rect dst = {-1, -1, 1, 1};
    if (chain->use_dst)
        dst = chain->dst;

    MP_TRACE(p, "Pass %d: [%d,%d,%d,%d] -> [%d,%d,%d,%d][%d,%d@%dx%d/%dx%d] (%d)\n",
             chain->num, src.x0, src.y0, src.x1, src.y1,
             dst.x0, dst.y0, dst.x1, dst.y1,
             fbo->vp_x, fbo->vp_y, fbo->vp_w, fbo->vp_h,
             fbo->tex_w, fbo->tex_h, chain->flags);

    write_quad(vb,
               dst.x0, dst.y0, dst.x1, dst.y1,
               src.x0, src.y0, src.x1, src.y1,
               tex_w, tex_h, NULL, p->gl_target, chain->flags);
    draw_triangles(p, vb, VERTICES_PER_QUAD);

    *chain = (struct pass){
        .num = chain->num + 1,
        .f = *fbo,
    };
}

// (fbo==0 makes BindFramebuffer select the screen backbuffer)
void gl_video_render_frame(struct gl_video *p, int fbo)
{
    GL *gl = p->gl;
    struct video_image *vimg = &p->image;

    gl->BindFramebuffer(GL_FRAMEBUFFER, fbo);
    gl->Viewport(p->vp_x, p->vp_y, p->vp_w, p->vp_h);

    if (p->opts.temporal_dither)
        change_dither_trafo(p);

    if (p->dst_rect.x0 > p->vp_x || p->dst_rect.y0 > p->vp_y
        || p->dst_rect.x1 < p->vp_x + p->vp_w
        || p->dst_rect.y1 < p->vp_y + p->vp_h)
    {
        gl->Clear(GL_COLOR_BUFFER_BIT);
    }

    if (!vimg->mpi) {
        gl->Clear(GL_COLOR_BUFFER_BIT);
        goto draw_osd;
    }

    // Order of processing:
    //  [indirect -> [scale_sep ->]] final

    GLuint imgtex[4] = {0};
    set_image_textures(p, vimg, imgtex);

    struct pass chain = {
        .f = {
            .vp_w = p->image_w,
            .vp_h = p->image_h,
            .tex_w = p->texture_w,
            .tex_h = p->texture_h,
            .texture = imgtex[0],
        },
    };

    handle_pass(p, &chain, &p->indirect_fbo, p->indirect_program);

    // Clip to visible height so that separate scaling scales the visible part
    // only (and the target FBO texture can have a bounded size).
    // Don't clamp width; too hard to get correct final scaling on l/r borders.
    chain.f.vp_y = p->src_rect_rot.y0;
    chain.f.vp_h = p->src_rect_rot.y1 - p->src_rect_rot.y0;

    handle_pass(p, &chain, &p->scale_sep_fbo, p->scale_sep_program);

    struct fbotex screen = {
        .vp_x = p->vp_x,
        .vp_y = p->vp_y,
        .vp_w = p->vp_w,
        .vp_h = p->vp_h,
        .fbo = fbo,
    };

    // For Y direction, use the whole source viewport; it has been fit to the
    // correct origin/height before.
    // For X direction, assume the texture wasn't scaled yet, so we can
    // select the correct portion, which will be scaled to screen.
    chain.f.vp_x = p->src_rect_rot.x0;
    chain.f.vp_w = p->src_rect_rot.x1 - p->src_rect_rot.x0;

    chain.use_dst = true;
    chain.dst = p->dst_rect;
    chain.flags = (p->image_params.rotate % 90 ? 0 : p->image_params.rotate / 90)
                | (vimg->image_flipped ? 4 : 0);

    handle_pass(p, &chain, &screen, p->final_program);

    gl->UseProgram(0);

    unset_image_textures(p);

    p->frames_rendered++;

    debug_check_gl(p, "after video rendering");

draw_osd:
    draw_osd(p);

    gl->BindFramebuffer(GL_FRAMEBUFFER, 0);
}

static void update_window_sized_objects(struct gl_video *p)
{
    if (p->scale_sep_program) {
        int w = p->dst_rect.x1 - p->dst_rect.x0;
        int h = p->dst_rect.y1 - p->dst_rect.y0;
        if ((p->image_params.rotate % 180) == 90)
            MPSWAP(int, w, h);
        if (h > p->scale_sep_fbo.tex_h) {
            fbotex_uninit(p, &p->scale_sep_fbo);
            // Round up to an arbitrary alignment to make window resizing or
            // panscan controls smoother (less texture reallocations).
            int height = FFALIGN(h, 256);
            fbotex_init(p, &p->scale_sep_fbo, p->image_w, height,
                        p->opts.fbo_format);
        }
        p->scale_sep_fbo.vp_w = p->image_w;
        p->scale_sep_fbo.vp_h = h;
    }
}

static void check_resize(struct gl_video *p)
{
    bool need_scaler_reinit = false;    // filter size change needed
    bool need_scaler_update = false;    // filter LUT change needed
    bool too_small = false;
    for (int n = 0; n < 2; n++) {
        if (p->scalers[n].kernel) {
            struct filter_kernel old = *p->scalers[n].kernel;
            update_scale_factor(p, &p->scalers[n]);
            struct filter_kernel new = *p->scalers[n].kernel;
            need_scaler_reinit |= (new.size != old.size);
            need_scaler_update |= (new.inv_scale != old.inv_scale);
            too_small |= p->scalers[n].insufficient;
        }
    }
    for (int n = 0; n < 2; n++) {
        if (strcmp(p->scalers[n].name, expected_scaler(p, n)) != 0)
            need_scaler_reinit = true;
    }
    if (p->upscaling != (get_scale_factor(p) > 1.0)) {
        p->upscaling = !p->upscaling;
        // Switching between upscaling and downscaling also requires sigmoid
        // to be toggled
        need_scaler_reinit |= p->opts.sigmoid_upscaling;
    }
    if (need_scaler_reinit) {
        reinit_rendering(p);
    } else if (need_scaler_update) {
        init_scaler(p, &p->scalers[0]);
        init_scaler(p, &p->scalers[1]);
    }
    if (too_small) {
        MP_WARN(p, "Can't downscale that much, window "
                   "output may look suboptimal.\n");
    }

    update_window_sized_objects(p);
    update_all_uniforms(p);
}

void gl_video_resize(struct gl_video *p, struct mp_rect *window,
                     struct mp_rect *src, struct mp_rect *dst,
                     struct mp_osd_res *osd, bool vflip)
{
    p->src_rect = *src;
    p->src_rect_rot = *src;
    p->dst_rect = *dst;
    p->osd_rect = *osd;

    if ((p->image_params.rotate % 180) == 90) {
        MPSWAP(int, p->src_rect_rot.x0, p->src_rect_rot.y0);
        MPSWAP(int, p->src_rect_rot.x1, p->src_rect_rot.y1);
    }

    p->vp_x = window->x0;
    p->vp_y = window->y0;
    p->vp_w = window->x1 - window->x0;
    p->vp_h = window->y1 - window->y0;

    p->vp_vflipped = vflip;

    check_resize(p);
}

static bool get_image(struct gl_video *p, struct mp_image *mpi)
{
    GL *gl = p->gl;

    if (!p->opts.pbo)
        return false;

    struct video_image *vimg = &p->image;

    // See comments in init_video() about odd video sizes.
    // The normal upload path does this too, but less explicit.
    mp_image_set_size(mpi, vimg->planes[0].w, vimg->planes[0].h);

    for (int n = 0; n < p->plane_count; n++) {
        struct texplane *plane = &vimg->planes[n];
        mpi->stride[n] = mpi->plane_w[n] * p->image_desc.bytes[n];
        int needed_size = mpi->plane_h[n] * mpi->stride[n];
        if (!plane->gl_buffer)
            gl->GenBuffers(1, &plane->gl_buffer);
        gl->BindBuffer(GL_PIXEL_UNPACK_BUFFER, plane->gl_buffer);
        if (needed_size > plane->buffer_size) {
            plane->buffer_size = needed_size;
            gl->BufferData(GL_PIXEL_UNPACK_BUFFER, plane->buffer_size,
                           NULL, GL_DYNAMIC_DRAW);
        }
        if (!plane->buffer_ptr)
            plane->buffer_ptr = gl->MapBuffer(GL_PIXEL_UNPACK_BUFFER,
                                              GL_WRITE_ONLY);
        mpi->planes[n] = plane->buffer_ptr;
        gl->BindBuffer(GL_PIXEL_UNPACK_BUFFER, 0);
    }
    return true;
}

void gl_video_upload_image(struct gl_video *p, struct mp_image *mpi)
{
    GL *gl = p->gl;

    struct video_image *vimg = &p->image;

    p->osd_pts = mpi->pts;

    talloc_free(vimg->mpi);
    vimg->mpi = mpi;

    if (p->hwdec_active)
        return;

    assert(mpi->num_planes == p->plane_count);

    mp_image_t mpi2 = *mpi;
    bool pbo = false;
    if (!vimg->planes[0].buffer_ptr && get_image(p, &mpi2)) {
        for (int n = 0; n < p->plane_count; n++) {
            int line_bytes = mpi->plane_w[n] * p->image_desc.bytes[n];
            memcpy_pic(mpi2.planes[n], mpi->planes[n], line_bytes, mpi->plane_h[n],
                       mpi2.stride[n], mpi->stride[n]);
        }
        pbo = true;
    }
    vimg->image_flipped = mpi2.stride[0] < 0;
    for (int n = 0; n < p->plane_count; n++) {
        struct texplane *plane = &vimg->planes[n];
        void *plane_ptr = mpi2.planes[n];
        if (pbo) {
            gl->BindBuffer(GL_PIXEL_UNPACK_BUFFER, plane->gl_buffer);
            if (!gl->UnmapBuffer(GL_PIXEL_UNPACK_BUFFER))
                MP_FATAL(p, "Video PBO upload failed. "
                         "Remove the 'pbo' suboption.\n");
            plane->buffer_ptr = NULL;
            plane_ptr = NULL; // PBO offset 0
        }
        gl->ActiveTexture(GL_TEXTURE0 + n);
        gl->BindTexture(p->gl_target, plane->gl_texture);
        glUploadTex(gl, p->gl_target, plane->gl_format, plane->gl_type,
                    plane_ptr, mpi2.stride[n], 0, 0, plane->w, plane->h, 0);
    }
    gl->ActiveTexture(GL_TEXTURE0);
    if (pbo)
        gl->BindBuffer(GL_PIXEL_UNPACK_BUFFER, 0);
}

struct mp_image *gl_video_download_image(struct gl_video *p)
{
    struct video_image *vimg = &p->image;
    return vimg->mpi ? mp_image_new_ref(vimg->mpi) : NULL;
}

static void draw_osd_cb(void *ctx, struct sub_bitmaps *imgs)
{
    struct gl_video *p = ctx;
    GL *gl = p->gl;

    struct mpgl_osd_part *osd = mpgl_osd_generate(p->osd, imgs);
    if (!osd)
        return;

    assert(osd->format != SUBBITMAP_EMPTY);

    if (!osd->num_vertices) {
        osd->vertices = talloc_realloc(osd, osd->vertices, struct vertex,
                                       osd->packer->count * VERTICES_PER_QUAD);

        struct vertex *va = osd->vertices;

        for (int n = 0; n < osd->packer->count; n++) {
            struct sub_bitmap *b = &imgs->parts[n];
            struct pos pos = osd->packer->result[n];

            // NOTE: the blend color is used with SUBBITMAP_LIBASS only, so it
            //       doesn't matter that we upload garbage for the other formats
            uint32_t c = b->libass.color;
            uint8_t color[4] = { c >> 24, (c >> 16) & 0xff,
                                (c >> 8) & 0xff, 255 - (c & 0xff) };

            write_quad(&va[osd->num_vertices],
                    b->x, b->y, b->x + b->dw, b->y + b->dh,
                    pos.x, pos.y, pos.x + b->w, pos.y + b->h,
                    osd->w, osd->h, color, GL_TEXTURE_2D, 0);
            osd->num_vertices += VERTICES_PER_QUAD;
        }
    }

    debug_check_gl(p, "before drawing osd");

    int osd_program = p->osd_programs[osd->format];
    gl->UseProgram(osd_program);

    bool set_offset = p->osd_offset[0] != 0 || p->osd_offset[1] != 0;
    if (p->osd_offset_set || set_offset) {
        gl->Uniform3f(gl->GetUniformLocation(osd_program, "translation"),
                      p->osd_offset[0], p->osd_offset[1], 0);
        p->osd_offset_set = set_offset;
    }

    mpgl_osd_set_gl_state(p->osd, osd);
    draw_triangles(p, osd->vertices, osd->num_vertices);
    mpgl_osd_unset_gl_state(p->osd, osd);

    gl->UseProgram(0);

    debug_check_gl(p, "after drawing osd");
}

// number of screen divisions per axis (x=0, y=1) for the current 3D mode
static void get_3d_side_by_side(struct gl_video *p, int div[2])
{
    int mode = p->image_params.stereo_out;
    div[0] = div[1] = 1;
    switch (mode) {
    case MP_STEREO3D_SBS2L:
    case MP_STEREO3D_SBS2R: div[0] = 2; break;
    case MP_STEREO3D_AB2R:
    case MP_STEREO3D_AB2L:  div[1] = 2; break;
    }
}

static void draw_osd(struct gl_video *p)
{
    assert(p->osd);

    int div[2];
    get_3d_side_by_side(p, div);

    for (int x = 0; x < div[0]; x++) {
        for (int y = 0; y < div[1]; y++) {
            struct mp_osd_res res = p->osd_rect;
            res.w = res.w / div[0];
            res.h = res.h / div[1];
            p->osd_offset[0] = res.w * x;
            p->osd_offset[1] = res.h * y;
            osd_draw(p->osd_state, res, p->osd_pts, 0, p->osd->formats,
                     draw_osd_cb, p);
        }
    }
}

static bool test_fbo(struct gl_video *p, GLenum format)
{
    GL *gl = p->gl;
    bool success = false;
    struct fbotex fbo = {0};
    if (fbotex_init(p, &fbo, 16, 16, format)) {
        gl->BindFramebuffer(GL_FRAMEBUFFER, fbo.fbo);
        gl->BindFramebuffer(GL_FRAMEBUFFER, 0);
        success = true;
    }
    fbotex_uninit(p, &fbo);
    glCheckError(gl, p->log, "FBO test");
    gl_video_set_gl_state(p);
    return success;
}

// Disable features that are not supported with the current OpenGL version.
static void check_gl_features(struct gl_video *p)
{
    GL *gl = p->gl;
    bool have_float_tex = gl->mpgl_caps & MPGL_CAP_FLOAT_TEX;
    bool have_fbo = gl->mpgl_caps & MPGL_CAP_FB;
    bool have_srgb = gl->mpgl_caps & MPGL_CAP_SRGB_TEX;
    bool have_arrays = gl->mpgl_caps & MPGL_CAP_1ST_CLASS_ARRAYS;
    bool have_1d_tex = gl->mpgl_caps & MPGL_CAP_1D_TEX;
    bool have_3d_tex = gl->mpgl_caps & MPGL_CAP_3D_TEX;
    bool have_mix = gl->glsl_version >= 130;

    char *disabled[10];
    int n_disabled = 0;

    if (have_fbo) {
        MP_VERBOSE(p, "Testing user-set FBO format (0x%x)\n",
                   (unsigned)p->opts.fbo_format);
        have_fbo = test_fbo(p, p->opts.fbo_format);
    }

    // Normally, we want to disable them by default if FBOs are unavailable,
    // because they will be slow (not critically slow, but still slower).
    // Without FP textures, we must always disable them.
    // I don't know if luminance alpha float textures exist, so disregard them.
    if (!have_float_tex || !have_arrays || !have_fbo || !have_1d_tex) {
        for (int n = 0; n < 2; n++) {
            const struct filter_kernel *kernel = mp_find_filter_kernel(p->opts.scalers[n]);
            if (kernel) {
                char *reason = "";
                if (!have_fbo)
                    reason = "scaler (FBO)";
                if (!have_float_tex)
                    reason = "scaler (float tex.)";
                if (!have_arrays)
                    reason = "scaler (no GLSL support)";
                if (!have_1d_tex && kernel->polar)
                    reason = "scaler (1D tex.)";
                if (*reason) {
                    p->opts.scalers[n] = "bilinear";
                    disabled[n_disabled++] = reason;
                }
            }
        }
    }

    // GLES3 doesn't provide filtered 16 bit integer textures
    // GLES2 doesn't even provide 3D textures
    if (p->use_lut_3d && !(have_3d_tex && have_float_tex)) {
        p->use_lut_3d = false;
        disabled[n_disabled++] = "color management (GLES unsupported)";
    }

    // Missing float textures etc. (maybe ordered would actually work)
    if (p->opts.dither_algo >= 0 && gl->es) {
        p->opts.dither_algo = -1;
        disabled[n_disabled++] = "dithering (GLES unsupported)";
    }

    int use_cms = p->opts.srgb || p->use_lut_3d;

    // srgb_compand() not available
    if (!have_mix && p->opts.srgb) {
        p->opts.srgb = false;
        disabled[n_disabled++] = "sRGB output (GLSL version)";
    }
    if (!have_fbo && use_cms) {
        p->opts.srgb = false;
        p->use_lut_3d = false;
        disabled[n_disabled++] = "color management (FBO)";
    }
    if (p->is_rgb) {
        // When opening RGB files we use SRGB to expand
        if (!have_srgb && use_cms) {
            p->opts.srgb = false;
            p->use_lut_3d = false;
            disabled[n_disabled++] = "color management (SRGB textures)";
        }
    } else {
        // when opening non-RGB files we use bt709_expand()
        if (!have_mix && p->use_lut_3d) {
            p->use_lut_3d = false;
            disabled[n_disabled++] = "color management (GLSL version)";
        }
    }
    if (gl->es && p->opts.pbo) {
        p->opts.pbo = 0;
        disabled[n_disabled++] = "PBOs (GLES unsupported)";
    }

    if (n_disabled) {
        MP_ERR(p, "Some OpenGL extensions not detected, disabling: ");
        for (int n = 0; n < n_disabled; n++) {
            if (n)
                MP_ERR(p, ", ");
            MP_ERR(p, "%s", disabled[n]);
        }
        MP_ERR(p, ".\n");
    }
}

static void setup_vertex_array(GL *gl)
{
    size_t stride = sizeof(struct vertex);

    gl->EnableVertexAttribArray(VERTEX_ATTRIB_POSITION);
    gl->VertexAttribPointer(VERTEX_ATTRIB_POSITION, 2, GL_FLOAT, GL_FALSE,
                            stride, (void*)offsetof(struct vertex, position));

    gl->EnableVertexAttribArray(VERTEX_ATTRIB_COLOR);
    gl->VertexAttribPointer(VERTEX_ATTRIB_COLOR, 4, GL_UNSIGNED_BYTE, GL_TRUE,
                            stride, (void*)offsetof(struct vertex, color));

    gl->EnableVertexAttribArray(VERTEX_ATTRIB_TEXCOORD);
    gl->VertexAttribPointer(VERTEX_ATTRIB_TEXCOORD, 2, GL_FLOAT, GL_FALSE,
                            stride, (void*)offsetof(struct vertex, texcoord));
}

static int init_gl(struct gl_video *p)
{
    GL *gl = p->gl;

    debug_check_gl(p, "before init_gl");

    check_gl_features(p);

    gl->Disable(GL_DITHER);

    gl->GenBuffers(1, &p->vertex_buffer);
    gl->BindBuffer(GL_ARRAY_BUFFER, p->vertex_buffer);

    if (gl->BindVertexArray) {
        gl->GenVertexArrays(1, &p->vao);
        gl->BindVertexArray(p->vao);
        setup_vertex_array(gl);
        gl->BindVertexArray(0);
    }

    gl->BindBuffer(GL_ARRAY_BUFFER, 0);

    gl_video_set_gl_state(p);

    // Test whether we can use 10 bit. Hope that testing a single format/channel
    // is good enough (instead of testing all 1-4 channels variants etc.).
    const struct fmt_entry *fmt = find_tex_format(gl, 2, 1);
    if (gl->GetTexLevelParameteriv && fmt->format) {
        GLuint tex;
        gl->GenTextures(1, &tex);
        gl->BindTexture(GL_TEXTURE_2D, tex);
        gl->TexImage2D(GL_TEXTURE_2D, 0, fmt->internal_format, 64, 64, 0,
                       fmt->format, fmt->type, NULL);
        GLenum pname = 0;
        switch (fmt->format) {
        case GL_RED:        pname = GL_TEXTURE_RED_SIZE; break;
        case GL_LUMINANCE:  pname = GL_TEXTURE_LUMINANCE_SIZE; break;
        }
        GLint param = 0;
        if (pname)
            gl->GetTexLevelParameteriv(GL_TEXTURE_2D, 0, pname, &param);
        if (param) {
            MP_VERBOSE(p, "16 bit texture depth: %d.\n", (int)param);
            p->texture_16bit_depth = param;
        }
    }

    debug_check_gl(p, "after init_gl");

    return 1;
}

void gl_video_uninit(struct gl_video *p)
{
    if (!p)
        return;

    GL *gl = p->gl;

    uninit_video(p);

    if (gl->DeleteVertexArrays)
        gl->DeleteVertexArrays(1, &p->vao);
    gl->DeleteBuffers(1, &p->vertex_buffer);
    gl->DeleteTextures(1, &p->lut_3d_texture);

    mpgl_osd_destroy(p->osd);

    if (p->debug_cb_set)
        gl->DebugMessageCallback(NULL, NULL);

    talloc_free(p);
}

void gl_video_set_gl_state(struct gl_video *p)
{
    GL *gl = p->gl;

    struct m_color c = p->opts.background;
    gl->ClearColor(c.r / 255.0, c.g / 255.0, c.b / 255.0, c.a / 255.0);
    gl->ActiveTexture(GL_TEXTURE0);
    if (gl->mpgl_caps & MPGL_CAP_ROW_LENGTH)
        gl->PixelStorei(GL_UNPACK_ROW_LENGTH, 0);
    gl->PixelStorei(GL_UNPACK_ALIGNMENT, 4);

    if (!gl->BindVertexArray) {
        gl->BindBuffer(GL_ARRAY_BUFFER, p->vertex_buffer);
        setup_vertex_array(gl);
        gl->BindBuffer(GL_ARRAY_BUFFER, 0);
    }
}

void gl_video_unset_gl_state(struct gl_video *p)
{
    GL *gl = p->gl;

    if (!gl->BindVertexArray) {
        gl->DisableVertexAttribArray(VERTEX_ATTRIB_POSITION);
        gl->DisableVertexAttribArray(VERTEX_ATTRIB_COLOR);
        gl->DisableVertexAttribArray(VERTEX_ATTRIB_TEXCOORD);
    }
}

// dest = src.<w> (always using 4 components)
static void packed_fmt_swizzle(char w[5], const struct fmt_entry *texfmt,
                               const struct packed_fmt_entry *fmt)
{
    const char *comp = "rgba";

    // Normally, we work with GL_RG
    if (texfmt && texfmt->internal_format == GL_LUMINANCE_ALPHA)
        comp = "ragb";

    for (int c = 0; c < 4; c++)
        w[c] = comp[MPMAX(fmt->components[c] - 1, 0)];
    w[4] = '\0';
}

static bool init_format(int fmt, struct gl_video *init)
{
    struct GL *gl = init->gl;

    init->hwdec_active = false;
    if (init->hwdec && init->hwdec->driver->imgfmt == fmt) {
        fmt = init->hwdec->converted_imgfmt;
        init->hwdec_active = true;
    }

    struct mp_imgfmt_desc desc = mp_imgfmt_get_desc(fmt);
    if (!desc.id)
        return false;

    if (desc.num_planes > 4)
        return false;

    const struct fmt_entry *plane_format[4] = {0};

    init->image_format = fmt;
    init->component_bits = desc.component_bits;
    init->color_swizzle[0] = '\0';
    init->has_alpha = false;

    // YUV/planar formats
    if (desc.flags & MP_IMGFLAG_YUV_P) {
        int bits = desc.component_bits;
        if ((desc.flags & MP_IMGFLAG_NE) && bits >= 8 && bits <= 16) {
            init->has_alpha = desc.num_planes > 3;
            plane_format[0] = find_tex_format(gl, (bits + 7) / 8, 1);
            for (int p = 1; p < desc.num_planes; p++)
                plane_format[p] = plane_format[0];
            goto supported;
        }
    }

    // YUV/half-packed
    if (fmt == IMGFMT_NV12 || fmt == IMGFMT_NV21) {
        if (!(init->gl->mpgl_caps & MPGL_CAP_TEX_RG))
            return false;
        plane_format[0] = find_tex_format(gl, 1, 1);
        plane_format[1] = find_tex_format(gl, 1, 2);
        if (fmt == IMGFMT_NV21)
            snprintf(init->color_swizzle, sizeof(init->color_swizzle), "rbga");
        goto supported;
    }

    // RGB/planar
    if (fmt == IMGFMT_GBRP) {
        snprintf(init->color_swizzle, sizeof(init->color_swizzle), "brga");
        plane_format[0] = find_tex_format(gl, 1, 1);
        for (int p = 1; p < desc.num_planes; p++)
            plane_format[p] = plane_format[0];
        goto supported;
    }

    // XYZ (same organization as RGB packed, but requires conversion matrix)
    if (fmt == IMGFMT_XYZ12) {
        plane_format[0] = find_tex_format(gl, 2, 3);
        goto supported;
    }

    // Packed RGB special formats
    for (const struct fmt_entry *e = mp_to_gl_formats; e->mp_format; e++) {
        if (!gl->es && e->mp_format == fmt) {
            plane_format[0] = e;
            goto supported;
        }
    }

    // Packed RGB(A) formats
    for (const struct packed_fmt_entry *e = mp_packed_formats; e->fmt; e++) {
        if (e->fmt == fmt) {
            int n_comp = desc.bytes[0] / e->component_size;
            plane_format[0] = find_tex_format(gl, e->component_size, n_comp);
            packed_fmt_swizzle(init->color_swizzle, plane_format[0], e);
            init->has_alpha = e->components[3] != 0;
            goto supported;
        }
    }

    // Packed YUV Apple formats
    if (init->gl->mpgl_caps & MPGL_CAP_APPLE_RGB_422) {
        for (const struct fmt_entry *e = gl_apple_formats; e->mp_format; e++) {
            if (e->mp_format == fmt) {
                init->is_packed_yuv = true;
                snprintf(init->color_swizzle, sizeof(init->color_swizzle),
                         "gbra");
                plane_format[0] = e;
                goto supported;
            }
        }
    }

    // Unsupported format
    return false;

supported:

    // Stuff like IMGFMT_420AP10. Untested, most likely insane.
    if (desc.num_planes == 4 && (init->component_bits % 8) != 0)
        return false;

    if (init->component_bits > 8 && init->component_bits < 16) {
        if (init->texture_16bit_depth < 16)
            return false;
    }

    for (int p = 0; p < desc.num_planes; p++) {
        if (!plane_format[p]->format)
            return false;
    }

    for (int p = 0; p < desc.num_planes; p++) {
        struct texplane *plane = &init->image.planes[p];
        const struct fmt_entry *format = plane_format[p];
        assert(format);
        plane->gl_format = format->format;
        plane->gl_internal_format = format->internal_format;
        plane->gl_type = format->type;
    }

    init->is_yuv = desc.flags & MP_IMGFLAG_YUV;
    init->is_rgb = desc.flags & MP_IMGFLAG_RGB;
    init->is_linear_rgb = false;
    init->plane_count = desc.num_planes;
    init->image_desc = desc;

    return true;
}

bool gl_video_check_format(struct gl_video *p, int mp_format)
{
    struct gl_video tmp = *p;
    return init_format(mp_format, &tmp);
}

void gl_video_config(struct gl_video *p, struct mp_image_params *params)
{
    mp_image_unrefp(&p->image.mpi);

    if (!mp_image_params_equal(&p->image_params, params)) {
        uninit_video(p);
        if (params->imgfmt)
            init_video(p, params);
    }

    check_resize(p);
}

void gl_video_set_output_depth(struct gl_video *p, int r, int g, int b)
{
    MP_VERBOSE(p, "Display depth: R=%d, G=%d, B=%d\n", r, g, b);
    p->depth_g = g;
}

struct gl_video *gl_video_init(GL *gl, struct mp_log *log, struct osd_state *osd)
{
    if (gl->version < 210 && gl->es < 200) {
        mp_err(log, "At least OpenGL 2.1 or OpenGL ES 2.0 required.\n");
        return NULL;
    }

    struct gl_video *p = talloc_ptrtype(NULL, p);
    *p = (struct gl_video) {
        .gl = gl,
        .log = log,
        .osd_state = osd,
        .opts = gl_video_opts_def,
        .gl_target = GL_TEXTURE_2D,
        .texture_16bit_depth = 16,
        .scalers = {
            { .index = 0, .name = "bilinear" },
            { .index = 1, .name = "bilinear" },
        },
        .scratch = talloc_zero_array(p, char *, 1),
    };
    gl_video_set_debug(p, true);
    init_gl(p);
    recreate_osd(p);
    return p;
}

static bool can_use_filter_kernel(const struct filter_kernel *kernel)
{
    if (!kernel)
        return false;
    struct filter_kernel k = *kernel;
    return mp_init_filter(&k, filter_sizes, 1);
}

// Get static string for scaler shader.
static const char *handle_scaler_opt(const char *name)
{
    if (name) {
        const struct filter_kernel *kernel = mp_find_filter_kernel(name);
        if (can_use_filter_kernel(kernel))
            return kernel->name;

        for (const char *const *filter = fixed_scale_filters; *filter; filter++) {
            if (strcmp(*filter, name) == 0)
                return *filter;
        }
    }
    return NULL;
}

// Set the options, and possibly update the filter chain too.
// Note: assumes all options are valid and verified by the option parser.
void gl_video_set_options(struct gl_video *p, struct gl_video_opts *opts)
{
    p->opts = *opts;
    for (int n = 0; n < 2; n++) {
        p->opts.scalers[n] = (char *)handle_scaler_opt(p->opts.scalers[n]);
        p->opts.dscaler = (char *)handle_scaler_opt(p->opts.dscaler);
    }

    if (!p->opts.gamma && p->video_eq.values[MP_CSP_EQ_GAMMA] != 0)
        p->opts.gamma = 1.0f;

    check_gl_features(p);
    gl_video_set_gl_state(p);
    reinit_rendering(p);
    check_resize(p);
}

void gl_video_get_colorspace(struct gl_video *p, struct mp_image_params *params)
{
    *params = p->image_params; // supports everything
}

struct mp_csp_equalizer *gl_video_eq_ptr(struct gl_video *p)
{
    return &p->video_eq;
}

// Call when the mp_csp_equalizer returned by gl_video_eq_ptr() was changed.
void gl_video_eq_update(struct gl_video *p)
{
    if (!p->opts.gamma && p->video_eq.values[MP_CSP_EQ_GAMMA] != 0) {
        MP_VERBOSE(p, "Auto-enabling gamma.\n");
        p->opts.gamma = 1.0f;
        compile_shaders(p);
    }
    update_all_uniforms(p);
}

static int validate_scaler_opt(struct mp_log *log, const m_option_t *opt,
                               struct bstr name, struct bstr param)
{
    char s[20] = {0};
    int r = 1;
    if (bstr_equals0(param, "help")) {
        r = M_OPT_EXIT - 1;
    } else {
        snprintf(s, sizeof(s), "%.*s", BSTR_P(param));
        if (!handle_scaler_opt(s))
            r = M_OPT_INVALID;
    }
    if (r < 1) {
        mp_info(log, "Available scalers:\n");
        for (const char *const *filter = fixed_scale_filters; *filter; filter++)
            mp_info(log, "    %s\n", *filter);
        for (int n = 0; mp_filter_kernels[n].name; n++)
            mp_info(log, "    %s\n", mp_filter_kernels[n].name);
        if (s[0])
            mp_fatal(log, "No scaler named '%s' found!\n", s);
    }
    return r;
}

// Resize and redraw the contents of the window without further configuration.
// Intended to be used in situations where the frontend can't really be
// involved with reconfiguring the VO properly.
// gl_video_resize() should be called when user interaction is done.
void gl_video_resize_redraw(struct gl_video *p, int w, int h)
{
    p->vp_w = w;
    p->vp_h = h;
    gl_video_render_frame(p, 0);
}

void gl_video_set_hwdec(struct gl_video *p, struct gl_hwdec *hwdec)
{
    p->hwdec = hwdec;
    mp_image_unrefp(&p->image.mpi);
}<|MERGE_RESOLUTION|>--- conflicted
+++ resolved
@@ -403,9 +403,7 @@
         OPT_FLAG("rectangle-textures", use_rectangle, 0),
         OPT_COLOR("background", background, 0),
         OPT_REMOVED("approx-gamma", "this is always enabled now"),
-<<<<<<< HEAD
         OPT_STRING("custom-shader", custom_shader, 0),
-=======
         OPT_REMOVED("cscale-down", "chroma is never downscaled"),
         OPT_REMOVED("scale-sep", "this is set automatically whenever sane"),
         OPT_REMOVED("indirect", "this is set automatically whenever sane"),
@@ -420,8 +418,6 @@
         OPT_REPLACED("cparam2", "cscale-param2"),
         OPT_REPLACED("cradius", "cscale-radius"),
         OPT_REPLACED("cantiring", "cscale-antiring"),
-
->>>>>>> 86f4fcf1
         {0}
     },
     .size = sizeof(struct gl_video_opts),
