--- conflicted
+++ resolved
@@ -412,12 +412,9 @@
                     {"blend", 2})),
         OPT_FLAG("rectangle-textures", use_rectangle, 0),
         OPT_COLOR("background", background, 0),
-<<<<<<< HEAD
-=======
         OPT_FLAG("smoothmotion", smoothmotion, 0),
         OPT_FLOAT("smoothmotion-threshold", smoothmotion_threshold,
                    CONF_RANGE, .min = 0, .max = 0.5),
->>>>>>> d76dbbd4
         OPT_REMOVED("approx-gamma", "this is always enabled now"),
         OPT_STRING("custom-shader", custom_shader, 0),
         OPT_REMOVED("cscale-down", "chroma is never downscaled"),
@@ -434,6 +431,7 @@
         OPT_REPLACED("cparam2", "cscale-param2"),
         OPT_REPLACED("cradius", "cscale-radius"),
         OPT_REPLACED("cantiring", "cscale-antiring"),
+
         {0}
     },
     .size = sizeof(struct gl_video_opts),
