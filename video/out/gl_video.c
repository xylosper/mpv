/*
 * This file is part of mpv.
 *
 * mpv is free software; you can redistribute it and/or modify
 * it under the terms of the GNU General Public License as published by
 * the Free Software Foundation; either version 2 of the License, or
 * (at your option) any later version.
 *
 * mpv is distributed in the hope that it will be useful,
 * but WITHOUT ANY WARRANTY; without even the implied warranty of
 * MERCHANTABILITY or FITNESS FOR A PARTICULAR PURPOSE.  See the
 * GNU General Public License for more details.
 *
 * You should have received a copy of the GNU General Public License along
 * with mpv.  If not, see <http://www.gnu.org/licenses/>.
 *
 * You can alternatively redistribute this file and/or
 * modify it under the terms of the GNU Lesser General Public
 * License as published by the Free Software Foundation; either
 * version 2.1 of the License, or (at your option) any later version.
 */

#include <assert.h>
#include <math.h>
#include <stdbool.h>
#include <string.h>
#include <assert.h>

#include <libavutil/common.h>

#include "gl_video.h"

#include "misc/bstr.h"
#include "gl_common.h"
#include "gl_hwdec.h"
#include "gl_osd.h"
#include "filter_kernels.h"
#include "aspect.h"
#include "video/memcpy_pic.h"
#include "bitmap_packer.h"
#include "dither.h"

static const char vo_opengl_shaders[] =
// Generated from gl_video_shaders.glsl
#include "video/out/gl_video_shaders.h"
;

// Pixel width of 1D lookup textures.
#define LOOKUP_TEXTURE_SIZE 256

// Texture units 0-3 are used by the video, with unit 0 for free use.
// Units 4-5 are used for scaler LUTs.
#define TEXUNIT_SCALERS 4
#define TEXUNIT_3DLUT 6
#define TEXUNIT_DITHER 7

// lscale/cscale arguments that map directly to shader filter routines.
// Note that the convolution filters are not included in this list.
static const char *const fixed_scale_filters[] = {
    "bilinear",
    "bicubic_fast",
    "sharpen3",
    "sharpen5",
    NULL
};

// must be sorted, and terminated with 0
// 2 & 6 are special-cased, the rest can be generated with WEIGHTS_N().
int filter_sizes[] =
    {2, 4, 6, 8, 12, 16, 20, 24, 28, 32, 36, 40, 44, 48, 52, 56, 60, 64, 0};

struct vertex {
    float position[2];
    uint8_t color[4];
    float texcoord[2];
};

#define VERTEX_ATTRIB_POSITION 0
#define VERTEX_ATTRIB_COLOR 1
#define VERTEX_ATTRIB_TEXCOORD 2

// 2 triangles primitives per quad = 6 vertices per quad
// (GL_QUAD is deprecated, strips can't be used with OSD image lists)
#define VERTICES_PER_QUAD 6

struct texplane {
    int w, h;
    int tex_w, tex_h;
    GLint gl_internal_format;
    GLenum gl_format;
    GLenum gl_type;
    GLuint gl_texture;
    int gl_buffer;
    int buffer_size;
    void *buffer_ptr;
};

struct video_image {
    struct texplane planes[4];
    bool image_flipped;
    struct mp_image *hwimage;   // if hw decoding is active
};

struct scaler {
    int index;
    const char *name;
    float params[2];
    struct filter_kernel *kernel;
    GLuint gl_lut;
    const char *lut_name;
    bool insufficient;

    // kernel points here
    struct filter_kernel kernel_storage;
};

struct fbotex {
    GLuint fbo;
    GLuint texture;
    int tex_w, tex_h;           // size of .texture
    int vp_x, vp_y, vp_w, vp_h; // viewport of fbo / used part of the texture
};

struct gl_video {
    GL *gl;

    struct mp_log *log;
    struct gl_video_opts opts;
    bool gl_debug;
    bool debug_cb_set;

    int depth_g;
    int texture_16bit_depth;    // actual bits available in 16 bit textures

    GLenum gl_target; // texture target (GL_TEXTURE_2D, ...) for video and FBOs

    GLuint vertex_buffer;
    GLuint vao;

    GLuint osd_programs[SUBBITMAP_COUNT];
    GLuint indirect_program, scale_sep_program, final_program;

    struct osd_state *osd_state;
    struct mpgl_osd *osd;
    double osd_pts;
    float osd_offset[2];
    bool osd_offset_set;

    GLuint lut_3d_texture;
    bool use_lut_3d;

    GLuint dither_texture;
    float dither_quantization;
    float dither_center;
    int dither_size;

    uint32_t image_w, image_h;
    uint32_t image_dw, image_dh;
    uint32_t image_format;
    int texture_w, texture_h;

    struct mp_imgfmt_desc image_desc;

    bool is_yuv, is_rgb, is_packed_yuv;
    bool is_linear_rgb;
    bool has_alpha;
    char color_swizzle[5];

    float input_gamma, conv_gamma;

    // per pixel (full pixel when packed, each component when planar)
    int plane_bits;
    int plane_count;

    struct video_image image;
    bool have_image;

    struct fbotex indirect_fbo;         // RGB target
    struct fbotex scale_sep_fbo;        // first pass when doing 2 pass scaling

    // state for luma (0) and chroma (1) scalers
    struct scaler scalers[2];

    // true if scaler is currently upscaling
    bool upscaling;

    struct mp_csp_equalizer video_eq;
    struct mp_image_params image_params;

    // Source and destination color spaces for the CMS matrix
    struct mp_csp_primaries csp_src, csp_dest;

    struct mp_rect src_rect;    // displayed part of the source video
    struct mp_rect src_rect_rot;// compensated for optional rotation
    struct mp_rect dst_rect;    // video rectangle on output window
    struct mp_osd_res osd_rect; // OSD size/margins
    int vp_x, vp_y, vp_w, vp_h; // GL viewport
    bool vp_vflipped;

    int frames_rendered;

    // Cached because computing it can take relatively long
    int last_dither_matrix_size;
    float *last_dither_matrix;

    struct gl_hwdec *hwdec;
    bool hwdec_active;

    void *scratch;
};

struct fmt_entry {
    int mp_format;
    GLint internal_format;
    GLenum format;
    GLenum type;
};

// Very special formats, for which OpenGL happens to have direct support
static const struct fmt_entry mp_to_gl_formats[] = {
    {IMGFMT_BGR555,  GL_RGBA,  GL_RGBA, GL_UNSIGNED_SHORT_1_5_5_5_REV},
    {IMGFMT_BGR565,  GL_RGB,   GL_RGB,  GL_UNSIGNED_SHORT_5_6_5_REV},
    {IMGFMT_RGB555,  GL_RGBA,  GL_BGRA, GL_UNSIGNED_SHORT_1_5_5_5_REV},
    {IMGFMT_RGB565,  GL_RGB,   GL_RGB,  GL_UNSIGNED_SHORT_5_6_5},
    {0},
};

static const struct fmt_entry gl_byte_formats[] = {
    {0, GL_RED,     GL_RED,     GL_UNSIGNED_BYTE},      // 1 x 8
    {0, GL_RG,      GL_RG,      GL_UNSIGNED_BYTE},      // 2 x 8
    {0, GL_RGB,     GL_RGB,     GL_UNSIGNED_BYTE},      // 3 x 8
    {0, GL_RGBA,    GL_RGBA,    GL_UNSIGNED_BYTE},      // 4 x 8
    {0, GL_R16,     GL_RED,     GL_UNSIGNED_SHORT},     // 1 x 16
    {0, GL_RG16,    GL_RG,      GL_UNSIGNED_SHORT},     // 2 x 16
    {0, GL_RGB16,   GL_RGB,     GL_UNSIGNED_SHORT},     // 3 x 16
    {0, GL_RGBA16,  GL_RGBA,    GL_UNSIGNED_SHORT},     // 4 x 16
};

static const struct fmt_entry gl_byte_formats_gles3[] = {
    {0, GL_R8,       GL_RED,    GL_UNSIGNED_BYTE},      // 1 x 8
    {0, GL_RG8,      GL_RG,     GL_UNSIGNED_BYTE},      // 2 x 8
    {0, GL_RGB8,     GL_RGB,    GL_UNSIGNED_BYTE},      // 3 x 8
    {0, GL_RGBA8,    GL_RGBA,   GL_UNSIGNED_BYTE},      // 4 x 8
    // There are no filterable texture formats that can be uploaded as
    // GL_UNSIGNED_SHORT, so apparently we're out of luck.
    {0, 0,           0,         0},                     // 1 x 16
    {0, 0,           0,         0},                     // 2 x 16
    {0, 0,           0,         0},                     // 3 x 16
    {0, 0,           0,         0},                     // 4 x 16
};

static const struct fmt_entry gl_byte_formats_gles2[] = {
    {0, GL_LUMINANCE,           GL_LUMINANCE,       GL_UNSIGNED_BYTE}, // 1 x 8
    {0, GL_LUMINANCE_ALPHA,     GL_LUMINANCE_ALPHA, GL_UNSIGNED_BYTE}, // 2 x 8
    {0, GL_RGB,                 GL_RGB,             GL_UNSIGNED_BYTE}, // 3 x 8
    {0, GL_RGBA,                GL_RGBA,            GL_UNSIGNED_BYTE}, // 4 x 8
    {0, 0,                      0,                  0},                // 1 x 16
    {0, 0,                      0,                  0},                // 2 x 16
    {0, 0,                      0,                  0},                // 3 x 16
    {0, 0,                      0,                  0},                // 4 x 16
};

static const struct fmt_entry gl_byte_formats_legacy[] = {
    {0, GL_LUMINANCE,           GL_LUMINANCE,       GL_UNSIGNED_BYTE}, // 1 x 8
    {0, GL_LUMINANCE_ALPHA,     GL_LUMINANCE_ALPHA, GL_UNSIGNED_BYTE}, // 2 x 8
    {0, GL_RGB,                 GL_RGB,             GL_UNSIGNED_BYTE}, // 3 x 8
    {0, GL_RGBA,                GL_RGBA,            GL_UNSIGNED_BYTE}, // 4 x 8
    {0, GL_LUMINANCE16,         GL_LUMINANCE,       GL_UNSIGNED_SHORT},// 1 x 16
    {0, GL_LUMINANCE16_ALPHA16, GL_LUMINANCE_ALPHA, GL_UNSIGNED_SHORT},// 2 x 16
    {0, GL_RGB16,               GL_RGB,             GL_UNSIGNED_SHORT},// 3 x 16
    {0, GL_RGBA16,              GL_RGBA,            GL_UNSIGNED_SHORT},// 4 x 16
};

static const struct fmt_entry gl_float16_formats[] = {
    {0, GL_R16F,    GL_RED,     GL_FLOAT},              // 1 x f
    {0, GL_RG16F,   GL_RG,      GL_FLOAT},              // 2 x f
    {0, GL_RGB16F,  GL_RGB,     GL_FLOAT},              // 3 x f
    {0, GL_RGBA16F, GL_RGBA,    GL_FLOAT},              // 4 x f
};

static const struct fmt_entry gl_apple_formats[] = {
    {IMGFMT_UYVY, GL_RGB, GL_RGB_422_APPLE, GL_UNSIGNED_SHORT_8_8_APPLE},
    {IMGFMT_YUYV, GL_RGB, GL_RGB_422_APPLE, GL_UNSIGNED_SHORT_8_8_REV_APPLE},
    {0}
};

struct packed_fmt_entry {
    int fmt;
    int8_t component_size;
    int8_t components[4]; // source component - 0 means unmapped
};

static const struct packed_fmt_entry mp_packed_formats[] = {
    //                      R  G  B  A
    {IMGFMT_Y8,         1, {1, 0, 0, 0}},
    {IMGFMT_Y16,        2, {1, 0, 0, 0}},
    {IMGFMT_YA8,        1, {1, 0, 0, 2}},
    {IMGFMT_ARGB,       1, {2, 3, 4, 1}},
    {IMGFMT_0RGB,       1, {2, 3, 4, 0}},
    {IMGFMT_BGRA,       1, {3, 2, 1, 4}},
    {IMGFMT_BGR0,       1, {3, 2, 1, 0}},
    {IMGFMT_ABGR,       1, {4, 3, 2, 1}},
    {IMGFMT_0BGR,       1, {4, 3, 2, 0}},
    {IMGFMT_RGBA,       1, {1, 2, 3, 4}},
    {IMGFMT_RGB0,       1, {1, 2, 3, 0}},
    {IMGFMT_BGR24,      1, {3, 2, 1, 0}},
    {IMGFMT_RGB24,      1, {1, 2, 3, 0}},
    {IMGFMT_RGB48,      2, {1, 2, 3, 0}},
    {IMGFMT_RGBA64,     2, {1, 2, 3, 4}},
    {IMGFMT_BGRA64,     2, {3, 2, 1, 4}},
    {0},
};

static const char *const osd_shaders[SUBBITMAP_COUNT] = {
    [SUBBITMAP_LIBASS] = "frag_osd_libass",
    [SUBBITMAP_RGBA] =   "frag_osd_rgba",
};

const struct gl_video_opts gl_video_opts_def = {
    .npot = 1,
    .dither_depth = -1,
    .dither_size = 6,
    .fbo_format = GL_RGBA,
    .scale_sep = 1,
    .sigmoid_center = 0.75,
    .sigmoid_slope = 6.5,
    .scalers = { "bilinear", "bilinear" },
    .scaler_params = {{NAN, NAN}, {NAN, NAN}},
    .scaler_radius = {NAN, NAN},
    .alpha_mode = 2,
    .background = {0, 0, 0, 255},
};

const struct gl_video_opts gl_video_opts_hq_def = {
    .npot = 1,
    .dither_depth = 0,
    .dither_size = 6,
    .fbo_format = GL_RGBA16,
    .scale_sep = 1,
    .fancy_downscaling = 1,
    .sigmoid_center = 0.75,
    .sigmoid_slope = 6.5,
    .sigmoid_upscaling = 1,
    .scalers = { "spline36", "bilinear" },
    .scaler_params = {{NAN, NAN}, {NAN, NAN}},
    .scaler_radius = {NAN, NAN},
    .alpha_mode = 2,
    .background = {0, 0, 0, 255},
};

static int validate_scaler_opt(struct mp_log *log, const m_option_t *opt,
                               struct bstr name, struct bstr param);
static void draw_osd(struct gl_video *p);

#define OPT_BASE_STRUCT struct gl_video_opts
const struct m_sub_options gl_video_conf = {
    .opts = (const m_option_t[]) {
        OPT_FLOATRANGE("gamma", gamma, 0, 0.0, 10.0),
        OPT_FLAG("srgb", srgb, 0),
        OPT_FLAG("npot", npot, 0),
        OPT_FLAG("pbo", pbo, 0),
        OPT_STRING_VALIDATE("lscale", scalers[0], 0, validate_scaler_opt),
        OPT_STRING_VALIDATE("cscale", scalers[1], 0, validate_scaler_opt),
        OPT_STRING_VALIDATE("lscale-down", dscalers[0], 0, validate_scaler_opt),
        OPT_STRING_VALIDATE("cscale-down", dscalers[1], 0, validate_scaler_opt),
        OPT_FLOAT("lparam1", scaler_params[0][0], 0),
        OPT_FLOAT("lparam2", scaler_params[0][1], 0),
        OPT_FLOAT("cparam1", scaler_params[1][0], 0),
        OPT_FLOAT("cparam2", scaler_params[1][1], 0),
        OPT_FLOATRANGE("lradius", scaler_radius[0], 0, 1.0, 32.0),
        OPT_FLOATRANGE("cradius", scaler_radius[1], 0, 1.0, 32.0),
        OPT_FLAG("scaler-resizes-only", scaler_resizes_only, 0),
        OPT_FLAG("fancy-downscaling", fancy_downscaling, 0),
        OPT_FLAG("sigmoid-upscaling", sigmoid_upscaling, 0),
        OPT_FLOATRANGE("sigmoid-center", sigmoid_center, 0, 0.0, 1.0),
        OPT_FLOATRANGE("sigmoid-slope", sigmoid_slope, 0, 1.0, 20.0),
        OPT_FLAG("indirect", indirect, 0),
        OPT_FLAG("scale-sep", scale_sep, 0),
        OPT_CHOICE("fbo-format", fbo_format, 0,
                   ({"rgb",    GL_RGB},
                    {"rgba",   GL_RGBA},
                    {"rgb8",   GL_RGB8},
                    {"rgb10",  GL_RGB10},
                    {"rgb10_a2", GL_RGB10_A2},
                    {"rgb16",  GL_RGB16},
                    {"rgb16f", GL_RGB16F},
                    {"rgb32f", GL_RGB32F},
                    {"rgba12", GL_RGBA12},
                    {"rgba16", GL_RGBA16},
                    {"rgba16f", GL_RGBA16F},
                    {"rgba32f", GL_RGBA32F})),
        OPT_CHOICE_OR_INT("dither-depth", dither_depth, 0, -1, 16,
                          ({"no", -1}, {"auto", 0})),
        OPT_CHOICE("dither", dither_algo, 0,
                   ({"fruit", 0}, {"ordered", 1}, {"no", -1})),
        OPT_INTRANGE("dither-size-fruit", dither_size, 0, 2, 8),
        OPT_FLAG("temporal-dither", temporal_dither, 0),
        OPT_CHOICE("chroma-location", chroma_location, 0,
                   ({"auto",   MP_CHROMA_AUTO},
                    {"center", MP_CHROMA_CENTER},
                    {"left",   MP_CHROMA_LEFT})),
        OPT_CHOICE("alpha", alpha_mode, M_OPT_OPTIONAL_PARAM,
                   ({"no", 0},
                    {"yes", 1}, {"", 1},
                    {"blend", 2})),
        OPT_FLAG("rectangle-textures", use_rectangle, 0),
        OPT_COLOR("background", background, 0),
<<<<<<< HEAD
        OPT_STRING("custom-shader", custom_shader, 0),
=======

        OPT_REMOVED("approx-gamma", "this is always enabled now"),
>>>>>>> 1558938f
        {0}
    },
    .size = sizeof(struct gl_video_opts),
    .defaults = &gl_video_opts_def,
};

static void uninit_rendering(struct gl_video *p);
static void delete_shaders(struct gl_video *p);
static void check_gl_features(struct gl_video *p);
static bool init_format(int fmt, struct gl_video *init);
static double get_scale_factor(struct gl_video *p);

static const struct fmt_entry *find_tex_format(GL *gl, int bytes_per_comp,
                                               int n_channels)
{
    assert(bytes_per_comp == 1 || bytes_per_comp == 2);
    assert(n_channels >= 1 && n_channels <= 4);
    const struct fmt_entry *fmts = gl_byte_formats;
    if (gl->es >= 300) {
        fmts = gl_byte_formats_gles3;
    } else if (gl->es) {
        fmts = gl_byte_formats_gles2;
    } else if (!(gl->mpgl_caps & MPGL_CAP_TEX_RG)) {
        fmts = gl_byte_formats_legacy;
    }
    return &fmts[n_channels - 1 + (bytes_per_comp - 1) * 4];
}

static void default_tex_params(struct GL *gl, GLenum target)
{
    gl->TexParameteri(target, GL_TEXTURE_MIN_FILTER, GL_LINEAR);
    gl->TexParameteri(target, GL_TEXTURE_MAG_FILTER, GL_LINEAR);
    gl->TexParameteri(target, GL_TEXTURE_WRAP_S, GL_CLAMP_TO_EDGE);
    gl->TexParameteri(target, GL_TEXTURE_WRAP_T, GL_CLAMP_TO_EDGE);
}

static void debug_check_gl(struct gl_video *p, const char *msg)
{
    if (p->gl_debug)
        glCheckError(p->gl, p->log, msg);
}


static void GLAPIENTRY gl_debug_cb(GLenum source, GLenum type, GLuint id,
                                   GLenum severity, GLsizei length,
                                   const GLchar *message, const void *userParam)
{
    // keep in mind that the debug callback can be asynchronous
    struct gl_video *p = (void *)userParam;
    int level = MSGL_ERR;
    switch (severity) {
    case GL_DEBUG_SEVERITY_NOTIFICATION:level = MSGL_V; break;
    case GL_DEBUG_SEVERITY_LOW:         level = MSGL_INFO; break;
    case GL_DEBUG_SEVERITY_MEDIUM:      level = MSGL_WARN; break;
    case GL_DEBUG_SEVERITY_HIGH:        level = MSGL_ERR; break;
    }
    MP_MSG(p, level, "GL: %s\n", message);
}

void gl_video_set_debug(struct gl_video *p, bool enable)
{
    GL *gl = p->gl;

    p->gl_debug = enable;

    if (p->debug_cb_set != enable && gl->debug_context &&
        gl->DebugMessageCallback)
    {
        if (enable) {
            gl->DebugMessageCallback(gl_debug_cb, p);
        } else {
            gl->DebugMessageCallback(NULL, NULL);
        }
        p->debug_cb_set = enable;
    }
}

static void texture_size(struct gl_video *p, int w, int h, int *texw, int *texh)
{
    if (p->opts.npot) {
        *texw = w;
        *texh = h;
    } else {
        *texw = 32;
        while (*texw < w)
            *texw *= 2;
        *texh = 32;
        while (*texh < h)
            *texh *= 2;
    }
}

static void draw_triangles(struct gl_video *p, struct vertex *vb, int vert_count)
{
    GL *gl = p->gl;

    assert(vert_count % 3 == 0);

    gl->BindBuffer(GL_ARRAY_BUFFER, p->vertex_buffer);
    gl->BufferData(GL_ARRAY_BUFFER, vert_count * sizeof(struct vertex), vb,
                   GL_DYNAMIC_DRAW);
    gl->BindBuffer(GL_ARRAY_BUFFER, 0);

    if (gl->BindVertexArray)
        gl->BindVertexArray(p->vao);

    gl->DrawArrays(GL_TRIANGLES, 0, vert_count);

    if (gl->BindVertexArray)
        gl->BindVertexArray(0);

    debug_check_gl(p, "after rendering");
}

// Write a textured quad to a vertex array.
// va = destination vertex array, VERTICES_PER_QUAD entries will be overwritten
// x0, y0, x1, y1 = destination coordinates of the quad
// tx0, ty0, tx1, ty1 = source texture coordinates (usually in pixels)
// texture_w, texture_h = size of the texture, or an inverse factor
// color = optional color for all vertices, NULL for opaque white
// flags = bits 0-1: rotate, bits 2: flip vertically
static void write_quad(struct vertex *va,
                       float x0, float y0, float x1, float y1,
                       float tx0, float ty0, float tx1, float ty1,
                       float texture_w, float texture_h,
                       const uint8_t color[4], GLenum target, int flags)
{
    static const uint8_t white[4] = { 255, 255, 255, 255 };

    if (!color)
        color = white;

    if (target == GL_TEXTURE_2D) {
        tx0 /= texture_w;
        ty0 /= texture_h;
        tx1 /= texture_w;
        ty1 /= texture_h;
    }

    if (flags & 4) {
        float tmp = ty0;
        ty0 = ty1;
        ty1 = tmp;
    }

#define COLOR_INIT {color[0], color[1], color[2], color[3]}
    va[0] = (struct vertex) { {x0, y0}, COLOR_INIT, {tx0, ty0} };
    va[1] = (struct vertex) { {x0, y1}, COLOR_INIT, {tx0, ty1} };
    va[2] = (struct vertex) { {x1, y0}, COLOR_INIT, {tx1, ty0} };
    va[3] = (struct vertex) { {x1, y1}, COLOR_INIT, {tx1, ty1} };
    va[4] = va[2];
    va[5] = va[1];
#undef COLOR_INIT
    int rot = flags & 3;
    while (rot--) {
        static const int perm[6] = {1, 3, 0, 2, 0, 3};
        struct vertex vb[6];
        memcpy(vb, va, sizeof(vb));
        for (int n = 0; n < 6; n++)
            memcpy(va[n].texcoord, vb[perm[n]].texcoord, sizeof(float[2]));
    }
}

static bool fbotex_init(struct gl_video *p, struct fbotex *fbo, int w, int h,
                        GLenum iformat)
{
    GL *gl = p->gl;
    bool res = true;

    assert(!fbo->fbo);
    assert(!fbo->texture);

    *fbo = (struct fbotex) {
        .vp_w = w,
        .vp_h = h,
    };

    texture_size(p, w, h, &fbo->tex_w, &fbo->tex_h);

    MP_VERBOSE(p, "Create FBO: %dx%d\n", fbo->tex_w, fbo->tex_h);

    if (!(gl->mpgl_caps & MPGL_CAP_FB))
        return false;

    gl->GenFramebuffers(1, &fbo->fbo);
    gl->GenTextures(1, &fbo->texture);
    gl->BindTexture(p->gl_target, fbo->texture);
    gl->TexImage2D(p->gl_target, 0, iformat,
                   fbo->tex_w, fbo->tex_h, 0,
                   GL_RGBA, GL_UNSIGNED_BYTE, NULL);
    default_tex_params(gl, p->gl_target);

    debug_check_gl(p, "after creating framebuffer texture");

    gl->BindFramebuffer(GL_FRAMEBUFFER, fbo->fbo);
    gl->FramebufferTexture2D(GL_FRAMEBUFFER, GL_COLOR_ATTACHMENT0,
                             p->gl_target, fbo->texture, 0);

    GLenum err = gl->CheckFramebufferStatus(GL_FRAMEBUFFER);
    if (err != GL_FRAMEBUFFER_COMPLETE) {
        MP_ERR(p, "Error: framebuffer completeness check failed (error=%d).\n",
               (int)err);
        res = false;
    }

    gl->BindFramebuffer(GL_FRAMEBUFFER, 0);

    debug_check_gl(p, "after creating framebuffer");

    return res;
}

static void fbotex_uninit(struct gl_video *p, struct fbotex *fbo)
{
    GL *gl = p->gl;

    if (gl->mpgl_caps & MPGL_CAP_FB) {
        gl->DeleteFramebuffers(1, &fbo->fbo);
        gl->DeleteTextures(1, &fbo->texture);
        *fbo = (struct fbotex) {0};
    }
}

static void matrix_ortho2d(float m[3][3], float x0, float x1,
                           float y0, float y1)
{
    memset(m, 0, 9 * sizeof(float));
    m[0][0] = 2.0f / (x1 - x0);
    m[1][1] = 2.0f / (y1 - y0);
    m[2][0] = -(x1 + x0) / (x1 - x0);
    m[2][1] = -(y1 + y0) / (y1 - y0);
    m[2][2] = 1.0f;
}

static void update_uniforms(struct gl_video *p, GLuint program)
{
    GL *gl = p->gl;
    GLint loc;

    if (program == 0)
        return;

    gl->UseProgram(program);

    struct mp_csp_params cparams = MP_CSP_PARAMS_DEFAULTS;
    cparams.input_bits = p->plane_bits;
    cparams.texture_bits = (p->plane_bits + 7) & ~7;
    mp_csp_set_image_params(&cparams, &p->image_params);
    mp_csp_copy_equalizer_values(&cparams, &p->video_eq);
    if (p->image_desc.flags & MP_IMGFLAG_XYZ) {
        cparams.colorspace = MP_CSP_XYZ;
        cparams.input_bits = 8;
        cparams.texture_bits = 8;
    }

    loc = gl->GetUniformLocation(program, "transform");
    if (loc >= 0 && p->vp_w > 0 && p->vp_h > 0) {
        float matrix[3][3];
        int vvp[2] = {p->vp_h, 0};
        if (p->vp_vflipped)
            MPSWAP(int, vvp[0], vvp[1]);
        matrix_ortho2d(matrix, 0, p->vp_w, vvp[0], vvp[1]);
        gl->UniformMatrix3fv(loc, 1, GL_FALSE, &matrix[0][0]);
    }

    loc = gl->GetUniformLocation(program, "colormatrix");
    if (loc >= 0) {
        struct mp_cmat m = {{{0}}};
        if (p->image_desc.flags & MP_IMGFLAG_XYZ) {
            // Hard-coded as relative colorimetric for now, since this transforms
            // from the source file's D55 material to whatever color space our
            // projector/display lives in, which should be D55 for a proper
            // home cinema setup either way.
            mp_get_xyz2rgb_coeffs(&cparams, p->csp_src,
                                  MP_INTENT_RELATIVE_COLORIMETRIC, &m);
        } else {
            mp_get_yuv2rgb_coeffs(&cparams, &m);
        }
        gl->UniformMatrix3fv(loc, 1, GL_TRUE, &m.m[0][0]);
        loc = gl->GetUniformLocation(program, "colormatrix_c");
        gl->Uniform3f(loc, m.c[0], m.c[1], m.c[2]);
    }

    gl->Uniform1f(gl->GetUniformLocation(program, "input_gamma"),
                  p->input_gamma);

    gl->Uniform1f(gl->GetUniformLocation(program, "conv_gamma"),
                  p->conv_gamma);

    // Coefficients for the sigmoidal transform are taken from the
    // formula here: http://www.imagemagick.org/Usage/color_mods/#sigmoidal
    float sig_center = p->opts.sigmoid_center;
    float sig_slope = p->opts.sigmoid_slope;

    // This function needs to go through (0,0) and (1,1) so we compute the
    // values at 1 and 0, and then scale/shift them, respectively.
    float sig_offset = 1.0/(1+expf(sig_slope * sig_center));
    float sig_scale  = 1.0/(1+expf(sig_slope * (sig_center-1))) - sig_offset;

    gl->Uniform1f(gl->GetUniformLocation(program, "sig_center"), sig_center);
    gl->Uniform1f(gl->GetUniformLocation(program, "sig_slope"), sig_slope);
    gl->Uniform1f(gl->GetUniformLocation(program, "sig_scale"), sig_scale);
    gl->Uniform1f(gl->GetUniformLocation(program, "sig_offset"), sig_offset);

    float gamma = p->opts.gamma ? p->opts.gamma : 1.0;
    gl->Uniform3f(gl->GetUniformLocation(program, "inv_gamma"),
                  1.0 / (cparams.rgamma * gamma),
                  1.0 / (cparams.ggamma * gamma),
                  1.0 / (cparams.bgamma * gamma));

    for (int n = 0; n < p->plane_count; n++) {
        char textures_n[32];
        char textures_size_n[32];
        snprintf(textures_n, sizeof(textures_n), "texture%d", n);
        snprintf(textures_size_n, sizeof(textures_size_n), "textures_size[%d]", n);

        gl->Uniform1i(gl->GetUniformLocation(program, textures_n), n);
        if (p->gl_target == GL_TEXTURE_2D) {
            gl->Uniform2f(gl->GetUniformLocation(program, textures_size_n),
                          p->image.planes[n].tex_w, p->image.planes[n].tex_h);
        } else {
            // Makes the pixel size calculation code think they are 1x1
            gl->Uniform2f(gl->GetUniformLocation(program, textures_size_n), 1, 1);
        }
    }

    loc = gl->GetUniformLocation(program, "chroma_div");
    if (loc >= 0) {
        int xs = p->image_desc.chroma_xs;
        int ys = p->image_desc.chroma_ys;
        gl->Uniform2f(loc, 1.0 / (1 << xs), 1.0 / (1 << ys));
    }

    loc = gl->GetUniformLocation(program, "chroma_center_offset");
    if (loc >= 0) {
        int chr = p->opts.chroma_location;
        if (!chr)
            chr = p->image_params.chroma_location;
        int cx, cy;
        mp_get_chroma_location(chr, &cx, &cy);
        // By default texture coordinates are such that chroma is centered with
        // any chroma subsampling. If a specific direction is given, make it
        // so that the luma and chroma sample line up exactly.
        // For 4:4:4, setting chroma location should have no effect at all.
        // luma sample size (in chroma coord. space)
        float ls_w = 1.0 / (1 << p->image_desc.chroma_xs);
        float ls_h = 1.0 / (1 << p->image_desc.chroma_ys);
        // move chroma center to luma center (in chroma coord. space)
        float o_x = ls_w < 1 ? ls_w * -cx / 2 : 0;
        float o_y = ls_h < 1 ? ls_h * -cy / 2 : 0;
        int c = p->gl_target == GL_TEXTURE_2D ? 1 : 0;
        gl->Uniform2f(loc, o_x / FFMAX(p->image.planes[1].w * c, 1),
                           o_y / FFMAX(p->image.planes[1].h * c, 1));
    }

    gl->Uniform2f(gl->GetUniformLocation(program, "dither_size"),
                  p->dither_size, p->dither_size);

    gl->Uniform1i(gl->GetUniformLocation(program, "lut_3d"), TEXUNIT_3DLUT);

    loc = gl->GetUniformLocation(program, "cms_matrix");
    if (loc >= 0) {
        float cms_matrix[3][3] = {{0}};
        // Hard-coded to relative colorimetric - for a BT.2020 3DLUT we expect
        // the input to be actual BT.2020 and not something red- or blueshifted,
        // and for sRGB monitors we most likely want relative scaling either way.
        mp_get_cms_matrix(p->csp_src, p->csp_dest, MP_INTENT_RELATIVE_COLORIMETRIC, cms_matrix);
        gl->UniformMatrix3fv(loc, 1, GL_TRUE, &cms_matrix[0][0]);
    }

    for (int n = 0; n < 2; n++) {
        const char *lut = p->scalers[n].lut_name;
        if (lut)
            gl->Uniform1i(gl->GetUniformLocation(program, lut),
                          TEXUNIT_SCALERS + n);
    }

    gl->Uniform1i(gl->GetUniformLocation(program, "dither"), TEXUNIT_DITHER);
    gl->Uniform1f(gl->GetUniformLocation(program, "dither_quantization"),
                  p->dither_quantization);
    gl->Uniform1f(gl->GetUniformLocation(program, "dither_center"),
                  p->dither_center);

    float sparam1_l = p->opts.scaler_params[0][0];
    float sparam1_c = p->opts.scaler_params[1][0];
    gl->Uniform1f(gl->GetUniformLocation(program, "filter_param1_l"),
                  isnan(sparam1_l) ? 0.5f : sparam1_l);
    gl->Uniform1f(gl->GetUniformLocation(program, "filter_param1_c"),
                  isnan(sparam1_c) ? 0.5f : sparam1_c);

    gl->Uniform3f(gl->GetUniformLocation(program, "translation"), 0, 0, 0);

    gl->UseProgram(0);

    debug_check_gl(p, "update_uniforms()");
}

static void update_all_uniforms(struct gl_video *p)
{
    for (int n = 0; n < SUBBITMAP_COUNT; n++)
        update_uniforms(p, p->osd_programs[n]);
    update_uniforms(p, p->indirect_program);
    update_uniforms(p, p->scale_sep_program);
    update_uniforms(p, p->final_program);
}

#define SECTION_HEADER "#!section "

static char *get_section(void *talloc_ctx, struct bstr source,
                         const char *section)
{
    char *res = talloc_strdup(talloc_ctx, "");
    bool copy = false;
    while (source.len) {
        struct bstr line = bstr_strip_linebreaks(bstr_getline(source, &source));
        if (bstr_eatstart(&line, bstr0(SECTION_HEADER))) {
            copy = bstrcmp0(line, section) == 0;
        } else if (copy) {
            res = talloc_asprintf_append_buffer(res, "%.*s\n", BSTR_P(line));
        }
    }
    return res;
}

static char *t_concat(void *talloc_ctx, const char *s1, const char *s2)
{
    return talloc_asprintf(talloc_ctx, "%s%s", s1, s2);
}

static GLuint create_shader(struct gl_video *p, GLenum type, const char *header,
                            const char *source)
{
    GL *gl = p->gl;

    void *tmp = talloc_new(NULL);
    const char *full_source = t_concat(tmp, header, source);

    GLuint shader = gl->CreateShader(type);
    gl->ShaderSource(shader, 1, &full_source, NULL);
    gl->CompileShader(shader);
    GLint status;
    gl->GetShaderiv(shader, GL_COMPILE_STATUS, &status);
    GLint log_length;
    gl->GetShaderiv(shader, GL_INFO_LOG_LENGTH, &log_length);

    int pri = status ? (log_length > 1 ? MSGL_V : MSGL_DEBUG) : MSGL_ERR;
    const char *typestr = type == GL_VERTEX_SHADER ? "vertex" : "fragment";
    if (mp_msg_test(p->log, pri)) {
        MP_MSG(p, pri, "%s shader source:\n", typestr);
        mp_log_source(p->log, pri, full_source);
    }
    if (log_length > 1) {
        GLchar *logstr = talloc_zero_size(tmp, log_length + 1);
        gl->GetShaderInfoLog(shader, log_length, NULL, logstr);
        MP_MSG(p, pri, "%s shader compile log (status=%d):\n%s\n",
               typestr, status, logstr);
    }

    talloc_free(tmp);

    return shader;
}

static void prog_create_shader(struct gl_video *p, GLuint program, GLenum type,
                               const char *header,  const char *source)
{
    GL *gl = p->gl;
    GLuint shader = create_shader(p, type, header, source);
    gl->AttachShader(program, shader);
    gl->DeleteShader(shader);
}

static void link_shader(struct gl_video *p, GLuint program)
{
    GL *gl = p->gl;
    gl->LinkProgram(program);
    GLint status;
    gl->GetProgramiv(program, GL_LINK_STATUS, &status);
    GLint log_length;
    gl->GetProgramiv(program, GL_INFO_LOG_LENGTH, &log_length);

    int pri = status ? (log_length > 1 ? MSGL_V : MSGL_DEBUG) : MSGL_ERR;
    if (mp_msg_test(p->log, pri)) {
        GLchar *logstr = talloc_zero_size(NULL, log_length + 1);
        gl->GetProgramInfoLog(program, log_length, NULL, logstr);
        MP_MSG(p, pri, "shader link log (status=%d): %s\n", status, logstr);
        talloc_free(logstr);
    }
}

static void bind_attrib_locs(GL *gl, GLuint program)
{
    gl->BindAttribLocation(program, VERTEX_ATTRIB_POSITION, "vertex_position");
    gl->BindAttribLocation(program, VERTEX_ATTRIB_COLOR, "vertex_color");
    gl->BindAttribLocation(program, VERTEX_ATTRIB_TEXCOORD, "vertex_texcoord");
}

#define PRELUDE_END "// -- prelude end\n"

static GLuint create_program(struct gl_video *p, const char *name,
                             const char *header, const char *vertex,
                             const char *frag)
{
    GL *gl = p->gl;
    MP_VERBOSE(p, "compiling shader program '%s', header:\n", name);
    const char *real_header = strstr(header, PRELUDE_END);
    real_header = real_header ? real_header + strlen(PRELUDE_END) : header;
    mp_log_source(p->log, MSGL_V, real_header);
    GLuint prog = gl->CreateProgram();
    prog_create_shader(p, prog, GL_VERTEX_SHADER, header, vertex);
    prog_create_shader(p, prog, GL_FRAGMENT_SHADER, header, frag);
    bind_attrib_locs(gl, prog);
    link_shader(p, prog);
    return prog;
}

static void shader_def(char **shader, const char *name,
                       const char *value)
{
    *shader = talloc_asprintf_append(*shader, "#define %s %s\n", name, value);
}

static void shader_def_opt(char **shader, const char *name, bool b)
{
    if (b)
        shader_def(shader, name, "1");
}

#define APPENDF(s_ptr, ...) \
    *(s_ptr) = talloc_asprintf_append(*(s_ptr), __VA_ARGS__)

static void shader_setup_scaler(char **shader, struct scaler *scaler, int pass)
{
    int unit = scaler->index;
    const char *target = unit == 0 ? "SAMPLE_L" : "SAMPLE_C";
    if (!scaler->kernel) {
        APPENDF(shader, "#define %s(p0, p1, p2) "
                "sample_%s(p0, p1, p2, filter_param1_%c)\n",
                target, scaler->name, "lc"[unit]);
    } else {
        int size = scaler->kernel->size;
        const char *lut_tex = scaler->lut_name;
        char name[40];
        snprintf(name, sizeof(name), "sample_scaler%d", unit);
        APPENDF(shader, "#define DEF_SCALER%d \\\n    ", unit);
        char lut_fn[40];
        if (scaler->kernel->polar) {
            // SAMPLE_CONVOLUTION_POLAR_R(NAME, R, LUT)
            APPENDF(shader, "SAMPLE_CONVOLUTION_POLAR_R(%s, %d, %s)\n",
                    name, (int)scaler->kernel->radius, lut_tex);
        } else {
            if (size == 2 || size == 6) {
                snprintf(lut_fn, sizeof(lut_fn), "weights%d", size);
            } else {
                snprintf(lut_fn, sizeof(lut_fn), "weights_scaler%d", unit);
                APPENDF(shader, "WEIGHTS_N(%s, %d) \\\n    ", lut_fn, size);
            }
            if (pass != -1) {
                // The direction/pass assignment is rather arbitrary, but fixed in
                // other parts of the code (like FBO setup).
                const char *direction = pass == 0 ? "0, 1" : "1, 0";
                // SAMPLE_CONVOLUTION_SEP_N(NAME, DIR, N, LUT, WEIGHTS_FUNC)
                APPENDF(shader, "SAMPLE_CONVOLUTION_SEP_N(%s, vec2(%s), %d, %s, %s)\n",
                        name, direction, size, lut_tex, lut_fn);
            } else {
                // SAMPLE_CONVOLUTION_N(NAME, N, LUT, WEIGHTS_FUNC)
                APPENDF(shader, "SAMPLE_CONVOLUTION_N(%s, %d, %s, %s)\n",
                        name, size, lut_tex, lut_fn);
            }
        }
        APPENDF(shader, "#define %s %s\n", target, name);
    }
}

// return false if RGB or 4:4:4 YUV
static bool input_is_subsampled(struct gl_video *p)
{
    for (int i = 0; i < p->plane_count; i++)
        if (p->image_desc.xs[i] || p->image_desc.ys[i])
            return true;
    return false;
}

static void compile_shaders(struct gl_video *p)
{
    GL *gl = p->gl;

    debug_check_gl(p, "before shaders");

    delete_shaders(p);

    void *tmp = talloc_new(NULL);

    struct bstr src = bstr0(vo_opengl_shaders);
    char *vertex_shader = get_section(tmp, src, "vertex_all");
    char *shader_prelude = get_section(tmp, src, "prelude");
    char *s_video = get_section(tmp, src, "frag_video");

    bool rg = gl->mpgl_caps & MPGL_CAP_TEX_RG;
    bool tex3d = gl->mpgl_caps & MPGL_CAP_3D_TEX;
    bool arrays = gl->mpgl_caps & MPGL_CAP_1ST_CLASS_ARRAYS;
    char *header =
        talloc_asprintf(tmp, "#version %d%s\n"
                             "#define HAVE_RG %d\n"
                             "#define HAVE_3DTEX %d\n"
                             "#define HAVE_ARRAYS %d\n"
                             "%s%s",
                             gl->glsl_version, gl->es >= 300 ? " es" : "",
                             rg, tex3d, arrays, shader_prelude, PRELUDE_END);

    bool use_cms = p->opts.srgb || p->use_lut_3d;

    float input_gamma = 1.0;
    float conv_gamma = 1.0;

    if (p->image_desc.flags & MP_IMGFLAG_XYZ) {
        input_gamma *= 2.6;

        // If we're using cms, we can treat it as proper linear input,
        // otherwise we just scale back to 2.40 to match typical displays,
        // as a reasonable approximation.
        if (use_cms) {
            p->is_linear_rgb = true;
        } else {
            conv_gamma *= 1.0 / 2.40;
        }
    }

    p->input_gamma = input_gamma;
    p->conv_gamma = conv_gamma;

    bool use_input_gamma = p->input_gamma != 1.0;
    bool use_conv_gamma = p->conv_gamma != 1.0;
    bool use_const_luma = p->image_params.colorspace == MP_CSP_BT_2020_C;

    enum mp_csp_trc gamma_fun = MP_CSP_TRC_NONE;

    // Linear light scaling is only enabled when either color correction
    // option (3dlut or srgb) is enabled, otherwise scaling is done in the
    // source space.
    if (!p->is_linear_rgb && use_cms) {
        // We just use the color level range to distinguish between PC
        // content like images, which are most likely sRGB, and TV content
        // like movies, which are most likely BT.1886
        if (p->image_params.colorlevels == MP_CSP_LEVELS_PC && !p->hwdec_active) {
            // FIXME: I don't know if hwdec sets the color levels to PC or not,
            // but let's avoid the bug just in case.
            gamma_fun = MP_CSP_TRC_SRGB;
        } else {
            gamma_fun = MP_CSP_TRC_BT_1886;
        }
    }

    bool use_linear_light = gamma_fun != MP_CSP_TRC_NONE || p->is_linear_rgb;

    // Optionally transform to sigmoidal color space if requested, but only
    // when upscaling in linear light
    bool use_sigmoid = p->opts.sigmoid_upscaling && use_linear_light && p->upscaling;

    // Figure out the right color spaces we need to convert, if any
    enum mp_csp_prim prim_src = p->image_params.primaries, prim_dest;
    if (use_cms) {
        // sRGB mode wants sRGB aka BT.709 primaries, but the 3DLUT is
        // always built against BT.2020.
        prim_dest = p->opts.srgb ? MP_CSP_PRIM_BT_709 : MP_CSP_PRIM_BT_2020;
    } else {
        // If no CMS is being done we just want to output stuff as-is,
        // in the native colorspace of the source.
        prim_dest = prim_src;
    }

    // XYZ input has no defined input color space, so we can directly convert
    // it to whatever output space we actually need.
    if (p->image_desc.flags & MP_IMGFLAG_XYZ)
        prim_src = prim_dest;

    // Set the colorspace primaries and figure out whether we need to perform
    // an extra conversion.
    p->csp_src  = mp_get_csp_primaries(prim_src);
    p->csp_dest = mp_get_csp_primaries(prim_dest);

    bool use_cms_matrix = prim_src != prim_dest;

    if (p->gl_target == GL_TEXTURE_RECTANGLE) {
        shader_def(&header, "VIDEO_SAMPLER", "sampler2DRect");
        shader_def_opt(&header, "USE_RECTANGLE", true);
    } else {
        shader_def(&header, "VIDEO_SAMPLER", "sampler2D");
    }

    // Need to pass alpha through the whole chain. (Not needed for OSD shaders.)
    if (p->opts.alpha_mode == 1)
        shader_def_opt(&header, "USE_ALPHA", p->has_alpha);

    char *header_osd = talloc_strdup(tmp, header);
    shader_def_opt(&header_osd, "USE_OSD_LINEAR_CONV_BT1886",
                   use_cms && gamma_fun == MP_CSP_TRC_BT_1886);
    shader_def_opt(&header_osd, "USE_OSD_LINEAR_CONV_SRGB",
                   use_cms && gamma_fun == MP_CSP_TRC_SRGB);
    shader_def_opt(&header_osd, "USE_OSD_CMS_MATRIX", use_cms_matrix);
    shader_def_opt(&header_osd, "USE_OSD_3DLUT", p->use_lut_3d);
    // 3DLUT overrides SRGB
    shader_def_opt(&header_osd, "USE_OSD_SRGB", !p->use_lut_3d && p->opts.srgb);

    for (int n = 0; n < SUBBITMAP_COUNT; n++) {
        const char *name = osd_shaders[n];
        if (name) {
            char *s_osd = get_section(tmp, src, name);
            p->osd_programs[n] =
                create_program(p, name, header_osd, vertex_shader, s_osd);
        }
    }

    char *header_conv = talloc_strdup(tmp, "");
    char *header_final = talloc_strdup(tmp, "");
    char *header_sep = NULL;

    if (p->image_desc.id == IMGFMT_NV12 || p->image_desc.id == IMGFMT_NV21) {
        shader_def(&header_conv, "USE_CONV", "CONV_NV12");
    } else if (p->plane_count > 1) {
        shader_def(&header_conv, "USE_CONV", "CONV_PLANAR");
    }

    if (p->color_swizzle[0])
        shader_def(&header_conv, "USE_COLOR_SWIZZLE", p->color_swizzle);
    shader_def_opt(&header_conv, "USE_YGRAY", p->is_yuv && !p->is_packed_yuv
                                              && p->plane_count == 1);
    shader_def_opt(&header_conv, "USE_INPUT_GAMMA", use_input_gamma);
    shader_def_opt(&header_conv, "USE_COLORMATRIX", !p->is_rgb);
    shader_def_opt(&header_conv, "USE_CONV_GAMMA", use_conv_gamma);
    shader_def_opt(&header_conv, "USE_CONST_LUMA", use_const_luma);
    shader_def_opt(&header_conv, "USE_LINEAR_LIGHT_BT1886",
                   gamma_fun == MP_CSP_TRC_BT_1886);
    shader_def_opt(&header_conv, "USE_LINEAR_LIGHT_SRGB",
                   gamma_fun == MP_CSP_TRC_SRGB);
    shader_def_opt(&header_conv, "USE_SIGMOID", use_sigmoid);
    if (p->opts.alpha_mode > 0 && p->has_alpha && p->plane_count > 3)
        shader_def(&header_conv, "USE_ALPHA_PLANE", "3");
    if (p->opts.alpha_mode == 2 && p->has_alpha)
        shader_def(&header_conv, "USE_ALPHA_BLEND", "1");
    if (p->opts.custom_shader && strlen(p->opts.custom_shader)) {
        shader_def_opt(&header_conv, "USE_CUSTOM_SHADER", true);
        header_conv = talloc_asprintf_append(header_conv, "%s\n", p->opts.custom_shader);
    }

    shader_def_opt(&header_final, "USE_SIGMOID_INV", use_sigmoid);
    shader_def_opt(&header_final, "USE_GAMMA_POW", p->opts.gamma > 0);
    shader_def_opt(&header_final, "USE_CMS_MATRIX", use_cms_matrix);
    shader_def_opt(&header_final, "USE_3DLUT", p->use_lut_3d);
    // 3DLUT overrides SRGB
    shader_def_opt(&header_final, "USE_SRGB", p->opts.srgb && !p->use_lut_3d);
    shader_def_opt(&header_final, "USE_DITHER", p->dither_texture != 0);
    shader_def_opt(&header_final, "USE_TEMPORAL_DITHER", p->opts.temporal_dither);

    if (p->opts.scale_sep && p->scalers[0].kernel && !p->scalers[0].kernel->polar) {
        header_sep = talloc_strdup(tmp, "");
        shader_def_opt(&header_sep, "FIXED_SCALE", true);
        shader_setup_scaler(&header_sep, &p->scalers[0], 0);
        shader_setup_scaler(&header_final, &p->scalers[0], 1);
    } else {
        shader_setup_scaler(&header_final, &p->scalers[0], -1);
    }

    // We want to do scaling in linear light. Scaling is closely connected to
    // texture sampling due to how the shader is structured (or if GL bilinear
    // scaling is used). The purpose of the "indirect" pass is to convert the
    // input video to linear RGB.
    // Another purpose is reducing input to a single texture for scaling.
    bool use_indirect = p->opts.indirect;

    // Don't sample from input video textures before converting the input to
    // its proper gamma.
    if (use_input_gamma || use_conv_gamma || use_linear_light || use_const_luma)
        use_indirect = true;

    // It doesn't make sense to scale the chroma with cscale in the 1. scale
    // step and with lscale in the 2. step. If the chroma is subsampled, a
    // convolution filter wouldn't even work entirely correctly, because the
    // luma scaler would sample two texels instead of one per tap for chroma.
    // Also, even with 4:4:4 YUV or planar RGB, the indirection might be faster,
    // because the shader can't use one scaler for sampling from 3 textures. It
    // has to fetch the coefficients for each texture separately, even though
    // they're the same (this is not an inherent restriction, but would require
    // to restructure the shader).
    if (header_sep && p->plane_count > 1)
        use_indirect = true;

    if (input_is_subsampled(p)) {
        shader_setup_scaler(&header_conv, &p->scalers[1], -1);
    } else {
        // Force using the luma scaler on chroma. If the "indirect" stage is
        // used, the actual scaling will happen in the next stage.
        shader_def(&header_conv, "SAMPLE_C",
                   use_indirect ? "SAMPLE_BILINEAR" : "SAMPLE_L");
    }

    if (use_indirect) {
        // We don't use filtering for the Y-plane (luma), because it's never
        // scaled in this scenario.
        shader_def(&header_conv, "SAMPLE_L", "SAMPLE_BILINEAR");
        shader_def_opt(&header_conv, "FIXED_SCALE", true);
        header_conv = t_concat(tmp, header, header_conv);
        p->indirect_program =
            create_program(p, "indirect", header_conv, vertex_shader, s_video);
    } else if (header_sep) {
        header_sep = t_concat(tmp, header_sep, header_conv);
    } else {
        header_final = t_concat(tmp, header_final, header_conv);
    }

    if (header_sep) {
        header_sep = t_concat(tmp, header, header_sep);
        p->scale_sep_program =
            create_program(p, "scale_sep", header_sep, vertex_shader, s_video);
    }

    header_final = t_concat(tmp, header, header_final);
    p->final_program =
        create_program(p, "final", header_final, vertex_shader, s_video);

    debug_check_gl(p, "shader compilation");

    talloc_free(tmp);
}

static void delete_program(GL *gl, GLuint *prog)
{
    gl->DeleteProgram(*prog);
    *prog = 0;
}

static void delete_shaders(struct gl_video *p)
{
    GL *gl = p->gl;

    for (int n = 0; n < SUBBITMAP_COUNT; n++)
        delete_program(gl, &p->osd_programs[n]);
    delete_program(gl, &p->indirect_program);
    delete_program(gl, &p->scale_sep_program);
    delete_program(gl, &p->final_program);
}

static void get_scale_factors(struct gl_video *p, double xy[2])
{
    xy[0] = (p->dst_rect.x1 - p->dst_rect.x0) /
            (double)(p->src_rect.x1 - p->src_rect.x0);
    xy[1] = (p->dst_rect.y1 - p->dst_rect.y0) /
            (double)(p->src_rect.y1 - p->src_rect.y0);
}

static double get_scale_factor(struct gl_video *p)
{
    double xy[2];
    get_scale_factors(p, xy);
    return FFMIN(xy[0], xy[1]);
}

static void update_scale_factor(struct gl_video *p, struct scaler *scaler)
{
    double scale = 1.0;
    double xy[2];
    get_scale_factors(p, xy);
    double f = MPMIN(xy[0], xy[1]);
    if (p->opts.fancy_downscaling && f < 1.0 &&
        fabs(xy[0] - f) < 0.01 && fabs(xy[1] - f) < 0.01)
    {
        MP_VERBOSE(p, "Using fancy-downscaling (scaler %d).\n", scaler->index);
        scale = FFMAX(1.0, 1.0 / f);
    }
    scaler->insufficient = !mp_init_filter(scaler->kernel, filter_sizes, scale);
}

static void init_scaler(struct gl_video *p, struct scaler *scaler)
{
    GL *gl = p->gl;

    assert(scaler->name);

    scaler->kernel = NULL;
    scaler->insufficient = false;

    const struct filter_kernel *t_kernel = mp_find_filter_kernel(scaler->name);
    if (!t_kernel)
        return;

    scaler->kernel_storage = *t_kernel;
    scaler->kernel = &scaler->kernel_storage;

    for (int n = 0; n < 2; n++) {
        if (!isnan(p->opts.scaler_params[scaler->index][n]))
            scaler->kernel->params[n] = p->opts.scaler_params[scaler->index][n];
    }

    if (scaler->kernel->radius < 0) {
        float radius = p->opts.scaler_radius[scaler->index];
        if (!isnan(radius))
            scaler->kernel->radius = radius;
    }

    update_scale_factor(p, scaler);

    int size = scaler->kernel->size;
    int elems_per_pixel = 4;
    if (scaler->kernel->polar) {
        elems_per_pixel = 1;
    } else if (size == 2) {
        elems_per_pixel = 2;
    } else if (size == 6) {
        elems_per_pixel = 3;
    }
    int width = size / elems_per_pixel;
    const struct fmt_entry *fmt = &gl_float16_formats[elems_per_pixel - 1];
    if (scaler->kernel->polar) {
        scaler->lut_name = scaler->index == 0 ? "lut_polar_l" : "lut_polar_c";
    } else {
        scaler->lut_name = scaler->index == 0 ? "lut_l" : "lut_c";
    }

    gl->ActiveTexture(GL_TEXTURE0 + TEXUNIT_SCALERS + scaler->index);

    if (!scaler->gl_lut)
        gl->GenTextures(1, &scaler->gl_lut);

    if (scaler->kernel->polar) {
        gl->BindTexture(GL_TEXTURE_1D, scaler->gl_lut);

        float *weights = talloc_array(NULL, float, LOOKUP_TEXTURE_SIZE);
        mp_compute_lut_polar(scaler->kernel, LOOKUP_TEXTURE_SIZE, weights);
        gl->TexImage1D(GL_TEXTURE_1D, 0, fmt->internal_format, LOOKUP_TEXTURE_SIZE,
                       0, fmt->format, GL_FLOAT, weights);
        talloc_free(weights);

        gl->TexParameteri(GL_TEXTURE_1D, GL_TEXTURE_MIN_FILTER, GL_LINEAR);
        gl->TexParameteri(GL_TEXTURE_1D, GL_TEXTURE_MAG_FILTER, GL_LINEAR);
        gl->TexParameteri(GL_TEXTURE_1D, GL_TEXTURE_WRAP_S, GL_CLAMP_TO_EDGE);
    } else {
        gl->BindTexture(GL_TEXTURE_2D, scaler->gl_lut);

        float *weights = talloc_array(NULL, float, LOOKUP_TEXTURE_SIZE * size);
        mp_compute_lut(scaler->kernel, LOOKUP_TEXTURE_SIZE, weights);
        gl->TexImage2D(GL_TEXTURE_2D, 0, fmt->internal_format, width,
                       LOOKUP_TEXTURE_SIZE, 0, fmt->format, GL_FLOAT, weights);
        talloc_free(weights);

        gl->TexParameteri(GL_TEXTURE_2D, GL_TEXTURE_MIN_FILTER, GL_LINEAR);
        gl->TexParameteri(GL_TEXTURE_2D, GL_TEXTURE_MAG_FILTER, GL_LINEAR);
        gl->TexParameteri(GL_TEXTURE_2D, GL_TEXTURE_WRAP_S, GL_CLAMP_TO_EDGE);
        gl->TexParameteri(GL_TEXTURE_2D, GL_TEXTURE_WRAP_T, GL_CLAMP_TO_EDGE);
    }


    gl->ActiveTexture(GL_TEXTURE0);

    debug_check_gl(p, "after initializing scaler");
}

static void init_dither(struct gl_video *p)
{
    GL *gl = p->gl;

    // Assume 8 bits per component if unknown.
    int dst_depth = p->depth_g ? p->depth_g : 8;
    if (p->opts.dither_depth > 0)
        dst_depth = p->opts.dither_depth;

    if (p->opts.dither_depth < 0 || p->opts.dither_algo < 0)
        return;

    MP_VERBOSE(p, "Dither to %d.\n", dst_depth);

    int tex_size;
    void *tex_data;
    GLint tex_iformat;
    GLint tex_format;
    GLenum tex_type;
    unsigned char temp[256];

    if (p->opts.dither_algo == 0) {
        int sizeb = p->opts.dither_size;
        int size = 1 << sizeb;

        if (p->last_dither_matrix_size != size) {
            p->last_dither_matrix = talloc_realloc(p, p->last_dither_matrix,
                                                   float, size * size);
            mp_make_fruit_dither_matrix(p->last_dither_matrix, sizeb);
            p->last_dither_matrix_size = size;
        }

        tex_size = size;
        tex_iformat = gl_float16_formats[0].internal_format;
        tex_format = gl_float16_formats[0].format;
        tex_type = GL_FLOAT;
        tex_data = p->last_dither_matrix;
    } else {
        assert(sizeof(temp) >= 8 * 8);
        mp_make_ordered_dither_matrix(temp, 8);

        const struct fmt_entry *fmt = find_tex_format(gl, 1, 1);
        tex_size = 8;
        tex_iformat = fmt->internal_format;
        tex_format = fmt->format;
        tex_type = fmt->type;
        tex_data = temp;
    }

    // This defines how many bits are considered significant for output on
    // screen. The superfluous bits will be used for rounding according to the
    // dither matrix. The precision of the source implicitly decides how many
    // dither patterns can be visible.
    p->dither_quantization = (1 << dst_depth) - 1;
    p->dither_center = 0.5 / (tex_size * tex_size);
    p->dither_size = tex_size;

    gl->ActiveTexture(GL_TEXTURE0 + TEXUNIT_DITHER);
    gl->GenTextures(1, &p->dither_texture);
    gl->BindTexture(GL_TEXTURE_2D, p->dither_texture);
    gl->PixelStorei(GL_UNPACK_ALIGNMENT, 1);
    gl->TexImage2D(GL_TEXTURE_2D, 0, tex_iformat, tex_size, tex_size, 0,
                   tex_format, tex_type, tex_data);
    gl->TexParameteri(GL_TEXTURE_2D, GL_TEXTURE_MIN_FILTER, GL_NEAREST);
    gl->TexParameteri(GL_TEXTURE_2D, GL_TEXTURE_MAG_FILTER, GL_NEAREST);
    gl->TexParameteri(GL_TEXTURE_2D, GL_TEXTURE_WRAP_S, GL_REPEAT);
    gl->TexParameteri(GL_TEXTURE_2D, GL_TEXTURE_WRAP_T, GL_REPEAT);
    gl->PixelStorei(GL_UNPACK_ALIGNMENT, 4);
    gl->ActiveTexture(GL_TEXTURE0);

    debug_check_gl(p, "dither setup");
}

static void recreate_osd(struct gl_video *p)
{
    if (p->osd)
        mpgl_osd_destroy(p->osd);
    p->osd = mpgl_osd_init(p->gl, p->log, p->osd_state, false);
    p->osd->use_pbo = p->opts.pbo;
}

static bool does_resize(struct mp_rect src, struct mp_rect dst)
{
    return src.x1 - src.x0 != dst.x1 - dst.x0 ||
           src.y1 - src.y0 != dst.y1 - dst.y0;
}

static const char *expected_scaler(struct gl_video *p, int unit)
{
    if (p->opts.scaler_resizes_only && unit == 0 &&
        !does_resize(p->src_rect, p->dst_rect))
    {
        return "bilinear";
    }
    if (p->opts.dscalers[unit] && get_scale_factor(p) < 1.0)
        return p->opts.dscalers[unit];
    return p->opts.scalers[unit];
}

static void reinit_rendering(struct gl_video *p)
{
    MP_VERBOSE(p, "Reinit rendering.\n");

    debug_check_gl(p, "before scaler initialization");

    uninit_rendering(p);

    if (!p->image_format)
        return;

    for (int n = 0; n < 2; n++)
        p->scalers[n].name = expected_scaler(p, n);

    init_dither(p);

    init_scaler(p, &p->scalers[0]);
    init_scaler(p, &p->scalers[1]);

    compile_shaders(p);
    update_all_uniforms(p);

    int w = p->image_w;
    int h = p->image_h;

    if (p->indirect_program && !p->indirect_fbo.fbo)
        fbotex_init(p, &p->indirect_fbo, w, h, p->opts.fbo_format);

    recreate_osd(p);
}

static void uninit_rendering(struct gl_video *p)
{
    GL *gl = p->gl;

    delete_shaders(p);

    for (int n = 0; n < 2; n++) {
        gl->DeleteTextures(1, &p->scalers[n].gl_lut);
        p->scalers[n].gl_lut = 0;
        p->scalers[n].lut_name = NULL;
        p->scalers[n].kernel = NULL;
    }

    gl->DeleteTextures(1, &p->dither_texture);
    p->dither_texture = 0;
}

void gl_video_set_lut3d(struct gl_video *p, struct lut3d *lut3d)
{
    GL *gl = p->gl;

    if (!lut3d) {
        if (p->use_lut_3d) {
            p->use_lut_3d = false;
            reinit_rendering(p);
        }
        return;
    }

    if (!(gl->mpgl_caps & MPGL_CAP_3D_TEX))
        return;

    if (!p->lut_3d_texture)
        gl->GenTextures(1, &p->lut_3d_texture);

    gl->ActiveTexture(GL_TEXTURE0 + TEXUNIT_3DLUT);
    gl->BindTexture(GL_TEXTURE_3D, p->lut_3d_texture);
    gl->TexImage3D(GL_TEXTURE_3D, 0, GL_RGB16, lut3d->size[0], lut3d->size[1],
                   lut3d->size[2], 0, GL_RGB, GL_UNSIGNED_SHORT, lut3d->data);
    gl->TexParameteri(GL_TEXTURE_3D, GL_TEXTURE_MIN_FILTER, GL_LINEAR);
    gl->TexParameteri(GL_TEXTURE_3D, GL_TEXTURE_MAG_FILTER, GL_LINEAR);
    gl->TexParameteri(GL_TEXTURE_3D, GL_TEXTURE_WRAP_S, GL_CLAMP_TO_EDGE);
    gl->TexParameteri(GL_TEXTURE_3D, GL_TEXTURE_WRAP_T, GL_CLAMP_TO_EDGE);
    gl->TexParameteri(GL_TEXTURE_3D, GL_TEXTURE_WRAP_R, GL_CLAMP_TO_EDGE);
    gl->ActiveTexture(GL_TEXTURE0);

    p->use_lut_3d = true;
    check_gl_features(p);

    debug_check_gl(p, "after 3d lut creation");

    reinit_rendering(p);
}

static void set_image_textures(struct gl_video *p, struct video_image *vimg,
                               GLuint imgtex[4])
{
    GL *gl = p->gl;
    GLuint dummy[4] = {0};
    if (!imgtex)
        imgtex = dummy;

    if (p->hwdec_active) {
        assert(vimg->hwimage);
        p->hwdec->driver->map_image(p->hwdec, vimg->hwimage, imgtex);
    } else {
        for (int n = 0; n < p->plane_count; n++)
            imgtex[n] = vimg->planes[n].gl_texture;
    }

    for (int n = 0; n < 4; n++) {
        gl->ActiveTexture(GL_TEXTURE0 + n);
        gl->BindTexture(p->gl_target, imgtex[n]);
    }
    gl->ActiveTexture(GL_TEXTURE0);
}

static void unset_image_textures(struct gl_video *p)
{
    GL *gl = p->gl;

    for (int n = 0; n < 4; n++) {
        gl->ActiveTexture(GL_TEXTURE0 + n);
        gl->BindTexture(p->gl_target, 0);
    }
    gl->ActiveTexture(GL_TEXTURE0);

    if (p->hwdec_active)
        p->hwdec->driver->unmap_image(p->hwdec);
}

static void init_video(struct gl_video *p, const struct mp_image_params *params)
{
    GL *gl = p->gl;

    init_format(params->imgfmt, p);

    p->gl_target = p->opts.use_rectangle ? GL_TEXTURE_RECTANGLE : GL_TEXTURE_2D;
    if (p->hwdec_active)
        p->gl_target = p->hwdec->gl_texture_target;

    check_gl_features(p);

    p->image_w = params->w;
    p->image_h = params->h;
    p->image_dw = params->d_w;
    p->image_dh = params->d_h;
    p->image_params = *params;

    if (p->is_rgb && (p->opts.srgb || p->use_lut_3d) && !p->hwdec_active) {
        // If we're opening an RGB source like a png file or similar,
        // we just sample it using GL_SRGB which treats it as an sRGB source
        // and pretend it's linear as far as CMS is concerned
        p->is_linear_rgb = true;
        p->image.planes[0].gl_internal_format = GL_SRGB;
    }

    int eq_caps = MP_CSP_EQ_CAPS_GAMMA;
    if (p->is_yuv && p->image_params.colorspace != MP_CSP_BT_2020_C)
        eq_caps |= MP_CSP_EQ_CAPS_COLORMATRIX;
    if (p->image_desc.flags & MP_IMGFLAG_XYZ)
        eq_caps |= MP_CSP_EQ_CAPS_BRIGHTNESS;
    p->video_eq.capabilities = eq_caps;

    debug_check_gl(p, "before video texture creation");

    // For video with odd sizes: enlarge the luma texture so that it covers all
    // chroma pixels - then we can render these correctly by cropping the final
    // image (conceptually).
    // Image allocations are always such that the "additional" luma border
    // exists and can be accessed.
    int full_w = MP_ALIGN_UP(p->image_w, 1 << p->image_desc.chroma_xs);
    int full_h = MP_ALIGN_UP(p->image_h, 1 << p->image_desc.chroma_ys);

    struct video_image *vimg = &p->image;

    for (int n = 0; n < p->plane_count; n++) {
        struct texplane *plane = &vimg->planes[n];

        plane->w = full_w >> p->image_desc.xs[n];
        plane->h = full_h >> p->image_desc.ys[n];

        if (p->hwdec_active) {
            // We expect hwdec backends to allocate exact size
            plane->tex_w = plane->w;
            plane->tex_h = plane->h;
        } else {
            texture_size(p, plane->w, plane->h,
                            &plane->tex_w, &plane->tex_h);

            gl->ActiveTexture(GL_TEXTURE0 + n);
            gl->GenTextures(1, &plane->gl_texture);
            gl->BindTexture(p->gl_target, plane->gl_texture);

            gl->TexImage2D(p->gl_target, 0, plane->gl_internal_format,
                           plane->tex_w, plane->tex_h, 0,
                           plane->gl_format, plane->gl_type, NULL);

            default_tex_params(gl, p->gl_target);
        }

        MP_VERBOSE(p, "Texture for plane %d: %dx%d\n",
                   n, plane->tex_w, plane->tex_h);
    }
    gl->ActiveTexture(GL_TEXTURE0);

    p->texture_w = p->image.planes[0].tex_w;
    p->texture_h = p->image.planes[0].tex_h;

    debug_check_gl(p, "after video texture creation");

    if (p->hwdec_active) {
        if (p->hwdec->driver->reinit(p->hwdec, &p->image_params) < 0)
            MP_ERR(p, "Initializing texture for hardware decoding failed.\n");
    }

    reinit_rendering(p);
}

static void uninit_video(struct gl_video *p)
{
    GL *gl = p->gl;

    uninit_rendering(p);

    struct video_image *vimg = &p->image;

    for (int n = 0; n < 3; n++) {
        struct texplane *plane = &vimg->planes[n];

        gl->DeleteTextures(1, &plane->gl_texture);
        plane->gl_texture = 0;
        gl->DeleteBuffers(1, &plane->gl_buffer);
        plane->gl_buffer = 0;
        plane->buffer_ptr = NULL;
        plane->buffer_size = 0;
    }
    mp_image_unrefp(&vimg->hwimage);

    fbotex_uninit(p, &p->indirect_fbo);
    fbotex_uninit(p, &p->scale_sep_fbo);
    
    // Invalidate image_params to ensure that gl_video_config() will call
    // init_video() on uninitialized gl_video.
    p->image_params = (struct mp_image_params){0};
}

static void change_dither_trafo(struct gl_video *p)
{
    GL *gl = p->gl;
    int program = p->final_program;

    int phase = p->frames_rendered % 8u;
    float r = phase * (M_PI / 2); // rotate
    float m = phase < 4 ? 1 : -1; // mirror

    gl->UseProgram(program);

    float matrix[2][2] = {{cos(r),     -sin(r)    },
                          {sin(r) * m,  cos(r) * m}};
    gl->UniformMatrix2fv(gl->GetUniformLocation(program, "dither_trafo"),
                         1, GL_TRUE, &matrix[0][0]);

    gl->UseProgram(0);
}

struct pass {
    int num;
    // Not necessarily a FBO; we just abuse this struct because it's convenient.
    // It specifies the source texture/sub-rectangle for the next pass.
    struct fbotex f;
    // If true, render source (f) to dst, instead of the full dest. fbo viewport
    bool use_dst;
    struct mp_rect dst;
    int flags; // for write_quad
};

// *chain contains the source, and is overwritten with a copy of the result
// fbo is used as destination texture/render target.
static void handle_pass(struct gl_video *p, struct pass *chain,
                        struct fbotex *fbo, GLuint program)
{
    struct vertex vb[VERTICES_PER_QUAD];
    GL *gl = p->gl;

    if (!program)
        return;

    gl->BindTexture(p->gl_target, chain->f.texture);
    gl->UseProgram(program);

    gl->Viewport(fbo->vp_x, fbo->vp_y, fbo->vp_w, fbo->vp_h);
    gl->BindFramebuffer(GL_FRAMEBUFFER, fbo->fbo);

    int tex_w = chain->f.tex_w;
    int tex_h = chain->f.tex_h;
    struct mp_rect src = {
        .x0 = chain->f.vp_x,
        .y0 = chain->f.vp_y,
        .x1 = chain->f.vp_x + chain->f.vp_w,
        .y1 = chain->f.vp_y + chain->f.vp_h,
    };

    struct mp_rect dst = {-1, -1, 1, 1};
    if (chain->use_dst)
        dst = chain->dst;

    MP_TRACE(p, "Pass %d: [%d,%d,%d,%d] -> [%d,%d,%d,%d][%d,%d@%dx%d/%dx%d] (%d)\n",
             chain->num, src.x0, src.y0, src.x1, src.y1,
             dst.x0, dst.y0, dst.x1, dst.y1,
             fbo->vp_x, fbo->vp_y, fbo->vp_w, fbo->vp_h,
             fbo->tex_w, fbo->tex_h, chain->flags);

    write_quad(vb,
               dst.x0, dst.y0, dst.x1, dst.y1,
               src.x0, src.y0, src.x1, src.y1,
               tex_w, tex_h, NULL, p->gl_target, chain->flags);
    draw_triangles(p, vb, VERTICES_PER_QUAD);

    *chain = (struct pass){
        .num = chain->num + 1,
        .f = *fbo,
    };
}

// (fbo==0 makes BindFramebuffer select the screen backbuffer)
void gl_video_render_frame(struct gl_video *p, int fbo)
{
    GL *gl = p->gl;
    struct video_image *vimg = &p->image;

    gl->BindFramebuffer(GL_FRAMEBUFFER, fbo);
    gl->Viewport(p->vp_x, p->vp_y, p->vp_w, p->vp_h);

    if (p->opts.temporal_dither)
        change_dither_trafo(p);

    if (p->dst_rect.x0 > p->vp_x || p->dst_rect.y0 > p->vp_y
        || p->dst_rect.x1 < p->vp_x + p->vp_w
        || p->dst_rect.y1 < p->vp_y + p->vp_h)
    {
        gl->Clear(GL_COLOR_BUFFER_BIT);
    }

    if (!p->have_image) {
        gl->Clear(GL_COLOR_BUFFER_BIT);
        goto draw_osd;
    }

    // Order of processing:
    //  [indirect -> [scale_sep ->]] final

    GLuint imgtex[4] = {0};
    set_image_textures(p, vimg, imgtex);

    struct pass chain = {
        .f = {
            .vp_w = p->image_w,
            .vp_h = p->image_h,
            .tex_w = p->texture_w,
            .tex_h = p->texture_h,
            .texture = imgtex[0],
        },
    };

    handle_pass(p, &chain, &p->indirect_fbo, p->indirect_program);

    // Clip to visible height so that separate scaling scales the visible part
    // only (and the target FBO texture can have a bounded size).
    // Don't clamp width; too hard to get correct final scaling on l/r borders.
    chain.f.vp_y = p->src_rect_rot.y0;
    chain.f.vp_h = p->src_rect_rot.y1 - p->src_rect_rot.y0;

    handle_pass(p, &chain, &p->scale_sep_fbo, p->scale_sep_program);

    struct fbotex screen = {
        .vp_x = p->vp_x,
        .vp_y = p->vp_y,
        .vp_w = p->vp_w,
        .vp_h = p->vp_h,
        .fbo = fbo,
    };

    // For Y direction, use the whole source viewport; it has been fit to the
    // correct origin/height before.
    // For X direction, assume the texture wasn't scaled yet, so we can
    // select the correct portion, which will be scaled to screen.
    chain.f.vp_x = p->src_rect_rot.x0;
    chain.f.vp_w = p->src_rect_rot.x1 - p->src_rect_rot.x0;

    chain.use_dst = true;
    chain.dst = p->dst_rect;
    chain.flags = (p->image_params.rotate % 90 ? 0 : p->image_params.rotate / 90)
                | (vimg->image_flipped ? 4 : 0);

    handle_pass(p, &chain, &screen, p->final_program);

    gl->UseProgram(0);

    unset_image_textures(p);

    p->frames_rendered++;

    debug_check_gl(p, "after video rendering");

draw_osd:
    draw_osd(p);

    gl->BindFramebuffer(GL_FRAMEBUFFER, 0);
}

static void update_window_sized_objects(struct gl_video *p)
{
    if (p->scale_sep_program) {
        int w = p->dst_rect.x1 - p->dst_rect.x0;
        int h = p->dst_rect.y1 - p->dst_rect.y0;
        if ((p->image_params.rotate % 180) == 90)
            MPSWAP(int, w, h);
        if (h > p->scale_sep_fbo.tex_h) {
            fbotex_uninit(p, &p->scale_sep_fbo);
            // Round up to an arbitrary alignment to make window resizing or
            // panscan controls smoother (less texture reallocations).
            int height = FFALIGN(h, 256);
            fbotex_init(p, &p->scale_sep_fbo, p->image_w, height,
                        p->opts.fbo_format);
        }
        p->scale_sep_fbo.vp_w = p->image_w;
        p->scale_sep_fbo.vp_h = h;
    }
}

static void check_resize(struct gl_video *p)
{
    bool need_scaler_reinit = false;    // filter size change needed
    bool need_scaler_update = false;    // filter LUT change needed
    bool too_small = false;
    for (int n = 0; n < 2; n++) {
        if (p->scalers[n].kernel) {
            struct filter_kernel old = *p->scalers[n].kernel;
            update_scale_factor(p, &p->scalers[n]);
            struct filter_kernel new = *p->scalers[n].kernel;
            need_scaler_reinit |= (new.size != old.size);
            need_scaler_update |= (new.inv_scale != old.inv_scale);
            too_small |= p->scalers[n].insufficient;
        }
    }
    for (int n = 0; n < 2; n++) {
        if (strcmp(p->scalers[n].name, expected_scaler(p, n)) != 0)
            need_scaler_reinit = true;
    }
    if (p->upscaling != (get_scale_factor(p) > 1.0)) {
        p->upscaling = !p->upscaling;
        // Switching between upscaling and downscaling also requires sigmoid
        // to be toggled
        need_scaler_reinit |= p->opts.sigmoid_upscaling;
    }
    if (need_scaler_reinit) {
        reinit_rendering(p);
    } else if (need_scaler_update) {
        init_scaler(p, &p->scalers[0]);
        init_scaler(p, &p->scalers[1]);
    }
    if (too_small) {
        MP_WARN(p, "Can't downscale that much, window "
                   "output may look suboptimal.\n");
    }

    update_window_sized_objects(p);
    update_all_uniforms(p);
}

void gl_video_resize(struct gl_video *p, struct mp_rect *window,
                     struct mp_rect *src, struct mp_rect *dst,
                     struct mp_osd_res *osd, bool vflip)
{
    p->src_rect = *src;
    p->src_rect_rot = *src;
    p->dst_rect = *dst;
    p->osd_rect = *osd;

    if ((p->image_params.rotate % 180) == 90) {
        MPSWAP(int, p->src_rect_rot.x0, p->src_rect_rot.y0);
        MPSWAP(int, p->src_rect_rot.x1, p->src_rect_rot.y1);
    }

    p->vp_x = window->x0;
    p->vp_y = window->y0;
    p->vp_w = window->x1 - window->x0;
    p->vp_h = window->y1 - window->y0;

    p->vp_vflipped = vflip;

    check_resize(p);
}

static bool get_image(struct gl_video *p, struct mp_image *mpi)
{
    GL *gl = p->gl;

    if (!p->opts.pbo)
        return false;

    struct video_image *vimg = &p->image;

    // See comments in init_video() about odd video sizes.
    // The normal upload path does this too, but less explicit.
    mp_image_set_size(mpi, vimg->planes[0].w, vimg->planes[0].h);

    for (int n = 0; n < p->plane_count; n++) {
        struct texplane *plane = &vimg->planes[n];
        mpi->stride[n] = mpi->plane_w[n] * p->image_desc.bytes[n];
        int needed_size = mpi->plane_h[n] * mpi->stride[n];
        if (!plane->gl_buffer)
            gl->GenBuffers(1, &plane->gl_buffer);
        gl->BindBuffer(GL_PIXEL_UNPACK_BUFFER, plane->gl_buffer);
        if (needed_size > plane->buffer_size) {
            plane->buffer_size = needed_size;
            gl->BufferData(GL_PIXEL_UNPACK_BUFFER, plane->buffer_size,
                           NULL, GL_DYNAMIC_DRAW);
        }
        if (!plane->buffer_ptr)
            plane->buffer_ptr = gl->MapBuffer(GL_PIXEL_UNPACK_BUFFER,
                                              GL_WRITE_ONLY);
        mpi->planes[n] = plane->buffer_ptr;
        gl->BindBuffer(GL_PIXEL_UNPACK_BUFFER, 0);
    }
    return true;
}

void gl_video_upload_image(struct gl_video *p, struct mp_image *mpi)
{
    GL *gl = p->gl;

    struct video_image *vimg = &p->image;

    p->osd_pts = mpi->pts;

    if (p->hwdec_active) {
        talloc_free(vimg->hwimage);
        vimg->hwimage = mpi;
        p->have_image = true;
        return;
    }

    assert(mpi->num_planes == p->plane_count);

    mp_image_t mpi2 = *mpi;
    bool pbo = false;
    if (!vimg->planes[0].buffer_ptr && get_image(p, &mpi2)) {
        for (int n = 0; n < p->plane_count; n++) {
            int line_bytes = mpi->plane_w[n] * p->image_desc.bytes[n];
            memcpy_pic(mpi2.planes[n], mpi->planes[n], line_bytes, mpi->plane_h[n],
                       mpi2.stride[n], mpi->stride[n]);
        }
        pbo = true;
    }
    vimg->image_flipped = mpi2.stride[0] < 0;
    for (int n = 0; n < p->plane_count; n++) {
        struct texplane *plane = &vimg->planes[n];
        void *plane_ptr = mpi2.planes[n];
        if (pbo) {
            gl->BindBuffer(GL_PIXEL_UNPACK_BUFFER, plane->gl_buffer);
            if (!gl->UnmapBuffer(GL_PIXEL_UNPACK_BUFFER))
                MP_FATAL(p, "Video PBO upload failed. "
                         "Remove the 'pbo' suboption.\n");
            plane->buffer_ptr = NULL;
            plane_ptr = NULL; // PBO offset 0
        }
        gl->ActiveTexture(GL_TEXTURE0 + n);
        gl->BindTexture(p->gl_target, plane->gl_texture);
        glUploadTex(gl, p->gl_target, plane->gl_format, plane->gl_type,
                    plane_ptr, mpi2.stride[n], 0, 0, plane->w, plane->h, 0);
    }
    gl->ActiveTexture(GL_TEXTURE0);
    if (pbo)
        gl->BindBuffer(GL_PIXEL_UNPACK_BUFFER, 0);

    p->have_image = true;
    talloc_free(mpi);
}

struct mp_image *gl_video_download_image(struct gl_video *p)
{
    GL *gl = p->gl;

    struct video_image *vimg = &p->image;

    if (!p->have_image || !gl->GetTexImage)
        return NULL;

    if (p->hwdec_active && p->hwdec->driver->download_image) {
        struct mp_image *dlimage =
            p->hwdec->driver->download_image(p->hwdec, vimg->hwimage);
        if (dlimage)
            mp_image_set_attributes(dlimage, &p->image_params);
        return dlimage;
    }

    set_image_textures(p, vimg, NULL);

    assert(p->texture_w >= p->image_params.w);
    assert(p->texture_h >= p->image_params.h);

    mp_image_t *image = mp_image_alloc(p->image_format, p->texture_w,
                                                        p->texture_h);
    if (image) {
        for (int n = 0; n < p->plane_count; n++) {
            struct texplane *plane = &vimg->planes[n];
            gl->ActiveTexture(GL_TEXTURE0 + n);
            glDownloadTex(gl, p->gl_target, plane->gl_format, plane->gl_type,
                          image->planes[n], image->stride[n]);
        }
        mp_image_set_attributes(image, &p->image_params);
    }

    unset_image_textures(p);

    return image;
}

static void draw_osd_cb(void *ctx, struct sub_bitmaps *imgs)
{
    struct gl_video *p = ctx;
    GL *gl = p->gl;

    struct mpgl_osd_part *osd = mpgl_osd_generate(p->osd, imgs);
    if (!osd)
        return;

    assert(osd->format != SUBBITMAP_EMPTY);

    if (!osd->num_vertices) {
        osd->vertices = talloc_realloc(osd, osd->vertices, struct vertex,
                                       osd->packer->count * VERTICES_PER_QUAD);

        struct vertex *va = osd->vertices;

        for (int n = 0; n < osd->packer->count; n++) {
            struct sub_bitmap *b = &imgs->parts[n];
            struct pos pos = osd->packer->result[n];

            // NOTE: the blend color is used with SUBBITMAP_LIBASS only, so it
            //       doesn't matter that we upload garbage for the other formats
            uint32_t c = b->libass.color;
            uint8_t color[4] = { c >> 24, (c >> 16) & 0xff,
                                (c >> 8) & 0xff, 255 - (c & 0xff) };

            write_quad(&va[osd->num_vertices],
                    b->x, b->y, b->x + b->dw, b->y + b->dh,
                    pos.x, pos.y, pos.x + b->w, pos.y + b->h,
                    osd->w, osd->h, color, GL_TEXTURE_2D, 0);
            osd->num_vertices += VERTICES_PER_QUAD;
        }
    }

    debug_check_gl(p, "before drawing osd");

    int osd_program = p->osd_programs[osd->format];
    gl->UseProgram(osd_program);

    bool set_offset = p->osd_offset[0] != 0 || p->osd_offset[1] != 0;
    if (p->osd_offset_set || set_offset) {
        gl->Uniform3f(gl->GetUniformLocation(osd_program, "translation"),
                      p->osd_offset[0], p->osd_offset[1], 0);
        p->osd_offset_set = set_offset;
    }

    mpgl_osd_set_gl_state(p->osd, osd);
    draw_triangles(p, osd->vertices, osd->num_vertices);
    mpgl_osd_unset_gl_state(p->osd, osd);

    gl->UseProgram(0);

    debug_check_gl(p, "after drawing osd");
}

// number of screen divisions per axis (x=0, y=1) for the current 3D mode
static void get_3d_side_by_side(struct gl_video *p, int div[2])
{
    int mode = p->image_params.stereo_out;
    div[0] = div[1] = 1;
    switch (mode) {
    case MP_STEREO3D_SBS2L:
    case MP_STEREO3D_SBS2R: div[0] = 2; break;
    case MP_STEREO3D_AB2R:
    case MP_STEREO3D_AB2L:  div[1] = 2; break;
    }
}

static void draw_osd(struct gl_video *p)
{
    assert(p->osd);

    int div[2];
    get_3d_side_by_side(p, div);

    for (int x = 0; x < div[0]; x++) {
        for (int y = 0; y < div[1]; y++) {
            struct mp_osd_res res = p->osd_rect;
            res.w = res.w / div[0];
            res.h = res.h / div[1];
            p->osd_offset[0] = res.w * x;
            p->osd_offset[1] = res.h * y;
            osd_draw(p->osd_state, res, p->osd_pts, 0, p->osd->formats,
                     draw_osd_cb, p);
        }
    }
}

static bool test_fbo(struct gl_video *p, GLenum format)
{
    GL *gl = p->gl;
    bool success = false;
    struct fbotex fbo = {0};
    if (fbotex_init(p, &fbo, 16, 16, format)) {
        gl->BindFramebuffer(GL_FRAMEBUFFER, fbo.fbo);
        gl->BindFramebuffer(GL_FRAMEBUFFER, 0);
        success = true;
    }
    fbotex_uninit(p, &fbo);
    glCheckError(gl, p->log, "FBO test");
    gl_video_set_gl_state(p);
    return success;
}

// Disable features that are not supported with the current OpenGL version.
static void check_gl_features(struct gl_video *p)
{
    GL *gl = p->gl;
    bool have_float_tex = gl->mpgl_caps & MPGL_CAP_FLOAT_TEX;
    bool have_fbo = gl->mpgl_caps & MPGL_CAP_FB;
    bool have_srgb = gl->mpgl_caps & MPGL_CAP_SRGB_TEX;
    bool have_arrays = gl->mpgl_caps & MPGL_CAP_1ST_CLASS_ARRAYS;
    bool have_3d_tex = gl->mpgl_caps & MPGL_CAP_3D_TEX;
    bool have_mix = gl->glsl_version >= 130;

    char *disabled[10];
    int n_disabled = 0;

    if (have_fbo) {
        MP_VERBOSE(p, "Testing user-set FBO format (0x%x)\n",
                   (unsigned)p->opts.fbo_format);
        have_fbo = test_fbo(p, p->opts.fbo_format);
    }

    // Disable these only if the user didn't disable scale-sep on the command
    // line, so convolution filter can still be forced to be run.
    // Normally, we want to disable them by default if FBOs are unavailable,
    // because they will be slow (not critically slow, but still slower).
    // Without FP textures, we must always disable them.
    // I don't know if luminance alpha float textures exist, so disregard them.
    if (!have_float_tex || !have_arrays || (!have_fbo && p->opts.scale_sep)) {
        for (int n = 0; n < 2; n++) {
            if (mp_find_filter_kernel(p->opts.scalers[n])) {
                p->opts.scalers[n] = "bilinear";
                char *reason = "scaler (FBO)";
                if (!have_float_tex)
                    reason = "scaler (float tex.)";
                if (!have_arrays)
                    reason = "scaler (no GLSL support)";
                disabled[n_disabled++] = reason;
            }
        }
    }

    // GLES3 doesn't provide filtered 16 bit integer textures
    // GLES2 doesn't even provide 3D textures
    if (p->use_lut_3d && !(have_3d_tex && have_float_tex)) {
        p->use_lut_3d = false;
        disabled[n_disabled++] = "color management (GLES unsupported)";
    }

    // Missing float textures etc. (maybe ordered would actually work)
    if (p->opts.dither_algo >= 0 && gl->es) {
        p->opts.dither_algo = -1;
        disabled[n_disabled++] = "dithering (GLES unsupported)";
    }

    int use_cms = p->opts.srgb || p->use_lut_3d;

    // srgb_compand() not available
    if (!have_mix && p->opts.srgb) {
        p->opts.srgb = false;
        disabled[n_disabled++] = "sRGB output (GLSL version)";
    }
    if (!have_fbo && use_cms) {
        p->opts.srgb = false;
        p->use_lut_3d = false;
        disabled[n_disabled++] = "color management (FBO)";
    }
    if (p->is_rgb) {
        // When opening RGB files we use SRGB to expand
        if (!have_srgb && use_cms) {
            p->opts.srgb = false;
            p->use_lut_3d = false;
            disabled[n_disabled++] = "color management (SRGB textures)";
        }
    } else {
        // when opening non-RGB files we use bt709_expand()
        if (!have_mix && p->use_lut_3d) {
            p->use_lut_3d = false;
            disabled[n_disabled++] = "color management (GLSL version)";
        }
    }
    if (!have_fbo) {
        p->opts.scale_sep = false;
        p->opts.indirect = false;
    }
    if (gl->es && p->opts.pbo) {
        p->opts.pbo = 0;
        disabled[n_disabled++] = "PBOs (GLES unsupported)";
    }

    if (n_disabled) {
        MP_ERR(p, "Some OpenGL extensions not detected, disabling: ");
        for (int n = 0; n < n_disabled; n++) {
            if (n)
                MP_ERR(p, ", ");
            MP_ERR(p, "%s", disabled[n]);
        }
        MP_ERR(p, ".\n");
    }
}

static void setup_vertex_array(GL *gl)
{
    size_t stride = sizeof(struct vertex);

    gl->EnableVertexAttribArray(VERTEX_ATTRIB_POSITION);
    gl->VertexAttribPointer(VERTEX_ATTRIB_POSITION, 2, GL_FLOAT, GL_FALSE,
                            stride, (void*)offsetof(struct vertex, position));

    gl->EnableVertexAttribArray(VERTEX_ATTRIB_COLOR);
    gl->VertexAttribPointer(VERTEX_ATTRIB_COLOR, 4, GL_UNSIGNED_BYTE, GL_TRUE,
                            stride, (void*)offsetof(struct vertex, color));

    gl->EnableVertexAttribArray(VERTEX_ATTRIB_TEXCOORD);
    gl->VertexAttribPointer(VERTEX_ATTRIB_TEXCOORD, 2, GL_FLOAT, GL_FALSE,
                            stride, (void*)offsetof(struct vertex, texcoord));
}

static int init_gl(struct gl_video *p)
{
    GL *gl = p->gl;

    debug_check_gl(p, "before init_gl");

    check_gl_features(p);

    gl->Disable(GL_DITHER);

    gl->GenBuffers(1, &p->vertex_buffer);
    gl->BindBuffer(GL_ARRAY_BUFFER, p->vertex_buffer);

    if (gl->BindVertexArray) {
        gl->GenVertexArrays(1, &p->vao);
        gl->BindVertexArray(p->vao);
        setup_vertex_array(gl);
        gl->BindVertexArray(0);
    }

    gl->BindBuffer(GL_ARRAY_BUFFER, 0);

    gl_video_set_gl_state(p);

    // Test whether we can use 10 bit. Hope that testing a single format/channel
    // is good enough (instead of testing all 1-4 channels variants etc.).
    const struct fmt_entry *fmt = find_tex_format(gl, 2, 1);
    if (gl->GetTexLevelParameteriv && fmt->format) {
        GLuint tex;
        gl->GenTextures(1, &tex);
        gl->BindTexture(GL_TEXTURE_2D, tex);
        gl->TexImage2D(GL_TEXTURE_2D, 0, fmt->internal_format, 64, 64, 0,
                       fmt->format, fmt->type, NULL);
        GLenum pname = 0;
        switch (fmt->format) {
        case GL_RED:        pname = GL_TEXTURE_RED_SIZE; break;
        case GL_LUMINANCE:  pname = GL_TEXTURE_LUMINANCE_SIZE; break;
        }
        GLint param = 0;
        if (pname)
            gl->GetTexLevelParameteriv(GL_TEXTURE_2D, 0, pname, &param);
        if (param) {
            MP_VERBOSE(p, "16 bit texture depth: %d.\n", (int)param);
            p->texture_16bit_depth = param;
        }
    }

    debug_check_gl(p, "after init_gl");

    return 1;
}

void gl_video_uninit(struct gl_video *p)
{
    if (!p)
        return;

    GL *gl = p->gl;

    uninit_video(p);

    if (gl->DeleteVertexArrays)
        gl->DeleteVertexArrays(1, &p->vao);
    gl->DeleteBuffers(1, &p->vertex_buffer);
    gl->DeleteTextures(1, &p->lut_3d_texture);

    mpgl_osd_destroy(p->osd);

    if (p->debug_cb_set)
        gl->DebugMessageCallback(NULL, NULL);

    talloc_free(p);
}

void gl_video_set_gl_state(struct gl_video *p)
{
    GL *gl = p->gl;

    struct m_color c = p->opts.background;
    gl->ClearColor(c.r / 255.0, c.g / 255.0, c.b / 255.0, c.a / 255.0);
    gl->ActiveTexture(GL_TEXTURE0);
    if (gl->mpgl_caps & MPGL_CAP_ROW_LENGTH) {
        gl->PixelStorei(GL_PACK_ROW_LENGTH, 0);
        gl->PixelStorei(GL_UNPACK_ROW_LENGTH, 0);
    }
    gl->PixelStorei(GL_PACK_ALIGNMENT, 4);
    gl->PixelStorei(GL_UNPACK_ALIGNMENT, 4);

    if (!gl->BindVertexArray) {
        gl->BindBuffer(GL_ARRAY_BUFFER, p->vertex_buffer);
        setup_vertex_array(gl);
        gl->BindBuffer(GL_ARRAY_BUFFER, 0);
    }
}

void gl_video_unset_gl_state(struct gl_video *p)
{
    GL *gl = p->gl;

    if (!gl->BindVertexArray) {
        gl->DisableVertexAttribArray(VERTEX_ATTRIB_POSITION);
        gl->DisableVertexAttribArray(VERTEX_ATTRIB_COLOR);
        gl->DisableVertexAttribArray(VERTEX_ATTRIB_TEXCOORD);
    }
}

// dest = src.<w> (always using 4 components)
static void packed_fmt_swizzle(char w[5], const struct fmt_entry *texfmt,
                               const struct packed_fmt_entry *fmt)
{
    const char *comp = "rgba";

    // Normally, we work with GL_RG
    if (texfmt && texfmt->internal_format == GL_LUMINANCE_ALPHA)
        comp = "ragb";

    for (int c = 0; c < 4; c++)
        w[c] = comp[MPMAX(fmt->components[c] - 1, 0)];
    w[4] = '\0';
}

static bool init_format(int fmt, struct gl_video *init)
{
    struct GL *gl = init->gl;

    init->hwdec_active = false;
    if (init->hwdec && init->hwdec->driver->imgfmt == fmt) {
        fmt = init->hwdec->converted_imgfmt;
        init->hwdec_active = true;
    }

    struct mp_imgfmt_desc desc = mp_imgfmt_get_desc(fmt);
    if (!desc.id)
        return false;

    if (desc.num_planes > 4)
        return false;

    const struct fmt_entry *plane_format[4] = {0};

    init->image_format = fmt;
    init->plane_bits = desc.bpp[0];
    init->color_swizzle[0] = '\0';
    init->has_alpha = false;

    // YUV/planar formats
    if (desc.flags & MP_IMGFLAG_YUV_P) {
        int bits = desc.plane_bits;
        if ((desc.flags & MP_IMGFLAG_NE) && bits >= 8 && bits <= 16) {
            init->plane_bits = bits;
            init->has_alpha = desc.num_planes > 3;
            plane_format[0] = find_tex_format(gl, (bits + 7) / 8, 1);
            for (int p = 1; p < desc.num_planes; p++)
                plane_format[p] = plane_format[0];
            goto supported;
        }
    }

    // YUV/half-packed
    if (fmt == IMGFMT_NV12 || fmt == IMGFMT_NV21) {
        if (!(init->gl->mpgl_caps & MPGL_CAP_TEX_RG))
            return false;
        plane_format[0] = find_tex_format(gl, 1, 1);
        plane_format[1] = find_tex_format(gl, 1, 2);
        if (fmt == IMGFMT_NV21)
            snprintf(init->color_swizzle, sizeof(init->color_swizzle), "rbga");
        goto supported;
    }

    // RGB/planar
    if (fmt == IMGFMT_GBRP) {
        snprintf(init->color_swizzle, sizeof(init->color_swizzle), "brga");
        plane_format[0] = find_tex_format(gl, 1, 1);
        for (int p = 1; p < desc.num_planes; p++)
            plane_format[p] = plane_format[0];
        goto supported;
    }

    // XYZ (same organization as RGB packed, but requires conversion matrix)
    if (fmt == IMGFMT_XYZ12) {
        plane_format[0] = find_tex_format(gl, 2, 3);
        goto supported;
    }

    // Packed RGB special formats
    for (const struct fmt_entry *e = mp_to_gl_formats; e->mp_format; e++) {
        if (!gl->es && e->mp_format == fmt) {
            plane_format[0] = e;
            goto supported;
        }
    }

    // Packed RGB(A) formats
    for (const struct packed_fmt_entry *e = mp_packed_formats; e->fmt; e++) {
        if (e->fmt == fmt) {
            int n_comp = desc.bytes[0] / e->component_size;
            plane_format[0] = find_tex_format(gl, e->component_size, n_comp);
            packed_fmt_swizzle(init->color_swizzle, plane_format[0], e);
            init->has_alpha = e->components[3] != 0;
            goto supported;
        }
    }

    // Packed YUV Apple formats
    if (init->gl->mpgl_caps & MPGL_CAP_APPLE_RGB_422) {
        for (const struct fmt_entry *e = gl_apple_formats; e->mp_format; e++) {
            if (e->mp_format == fmt) {
                init->is_packed_yuv = true;
                snprintf(init->color_swizzle, sizeof(init->color_swizzle),
                         "gbra");
                plane_format[0] = e;
                goto supported;
            }
        }
    }

    // Unsupported format
    return false;

supported:

    // Stuff like IMGFMT_420AP10. Untested, most likely insane.
    if (desc.num_planes == 4 && (init->plane_bits % 8) != 0)
        return false;

    if (init->plane_bits > 8 && init->plane_bits < 16) {
        if (init->texture_16bit_depth < 16)
            return false;
    }

    for (int p = 0; p < desc.num_planes; p++) {
        if (!plane_format[p]->format)
            return false;
    }

    for (int p = 0; p < desc.num_planes; p++) {
        struct texplane *plane = &init->image.planes[p];
        const struct fmt_entry *format = plane_format[p];
        assert(format);
        plane->gl_format = format->format;
        plane->gl_internal_format = format->internal_format;
        plane->gl_type = format->type;
    }

    init->is_yuv = desc.flags & MP_IMGFLAG_YUV;
    init->is_rgb = desc.flags & MP_IMGFLAG_RGB;
    init->is_linear_rgb = false;
    init->plane_count = desc.num_planes;
    init->image_desc = desc;

    return true;
}

bool gl_video_check_format(struct gl_video *p, int mp_format)
{
    struct gl_video tmp = *p;
    return init_format(mp_format, &tmp);
}

void gl_video_config(struct gl_video *p, struct mp_image_params *params)
{
    p->have_image = false;
    mp_image_unrefp(&p->image.hwimage);

    if (!mp_image_params_equal(&p->image_params, params)) {
        uninit_video(p);
        if (params->imgfmt)
            init_video(p, params);
    }

    check_resize(p);
}

void gl_video_set_output_depth(struct gl_video *p, int r, int g, int b)
{
    MP_VERBOSE(p, "Display depth: R=%d, G=%d, B=%d\n", r, g, b);
    p->depth_g = g;
}

struct gl_video *gl_video_init(GL *gl, struct mp_log *log, struct osd_state *osd)
{
    if (!(gl->mpgl_caps & MPGL_CAP_GL21)) {
        mp_err(log, "At least OpenGL 2.1 or OpenGL ES 2.0 required.\n");
        return NULL;
    }

    struct gl_video *p = talloc_ptrtype(NULL, p);
    *p = (struct gl_video) {
        .gl = gl,
        .log = log,
        .osd_state = osd,
        .opts = gl_video_opts_def,
        .gl_target = GL_TEXTURE_2D,
        .texture_16bit_depth = 16,
        .scalers = {
            { .index = 0, .name = "bilinear" },
            { .index = 1, .name = "bilinear" },
        },
        .scratch = talloc_zero_array(p, char *, 1),
    };
    gl_video_set_debug(p, true);
    init_gl(p);
    recreate_osd(p);
    return p;
}

static bool can_use_filter_kernel(const struct filter_kernel *kernel)
{
    if (!kernel)
        return false;
    struct filter_kernel k = *kernel;
    return mp_init_filter(&k, filter_sizes, 1);
}

// Get static string for scaler shader.
static const char* handle_scaler_opt(const char *name)
{
    if (name) {
        const struct filter_kernel *kernel = mp_find_filter_kernel(name);
        if (can_use_filter_kernel(kernel))
            return kernel->name;

        for (const char *const *filter = fixed_scale_filters; *filter; filter++) {
            if (strcmp(*filter, name) == 0)
                return *filter;
        }
    }
    return NULL;
}

// Set the options, and possibly update the filter chain too.
// Note: assumes all options are valid and verified by the option parser.
void gl_video_set_options(struct gl_video *p, struct gl_video_opts *opts)
{
    p->opts = *opts;
    for (int n = 0; n < 2; n++) {
        p->opts.scalers[n] = (char *)handle_scaler_opt(p->opts.scalers[n]);
        p->opts.dscalers[n] = (char *)handle_scaler_opt(p->opts.dscalers[n]);
    }

    if (!p->opts.gamma && p->video_eq.values[MP_CSP_EQ_GAMMA] != 0)
        p->opts.gamma = 1.0f;

    check_gl_features(p);
    gl_video_set_gl_state(p);
    reinit_rendering(p);
}

void gl_video_get_colorspace(struct gl_video *p, struct mp_image_params *params)
{
    *params = p->image_params; // supports everything
}

struct mp_csp_equalizer *gl_video_eq_ptr(struct gl_video *p)
{
    return &p->video_eq;
}

// Call when the mp_csp_equalizer returned by gl_video_eq_ptr() was changed.
void gl_video_eq_update(struct gl_video *p)
{
    if (!p->opts.gamma && p->video_eq.values[MP_CSP_EQ_GAMMA] != 0) {
        MP_VERBOSE(p, "Auto-enabling gamma.\n");
        p->opts.gamma = 1.0f;
        compile_shaders(p);
    }
    update_all_uniforms(p);
}

static int validate_scaler_opt(struct mp_log *log, const m_option_t *opt,
                               struct bstr name, struct bstr param)
{
    if (bstr_equals0(param, "help")) {
        mp_info(log, "Available scalers:\n");
        for (const char *const *filter = fixed_scale_filters; *filter; filter++)
            mp_info(log, "    %s\n", *filter);
        for (int n = 0; mp_filter_kernels[n].name; n++)
            mp_info(log, "    %s\n", mp_filter_kernels[n].name);
        return M_OPT_EXIT - 1;
    }
    char s[20];
    snprintf(s, sizeof(s), "%.*s", BSTR_P(param));
    return handle_scaler_opt(s) ? 1 : M_OPT_INVALID;
}

// Resize and redraw the contents of the window without further configuration.
// Intended to be used in situations where the frontend can't really be
// involved with reconfiguring the VO properly.
// gl_video_resize() should be called when user interaction is done.
void gl_video_resize_redraw(struct gl_video *p, int w, int h)
{
    p->vp_w = w;
    p->vp_h = h;
    gl_video_render_frame(p, 0);
}

void gl_video_set_hwdec(struct gl_video *p, struct gl_hwdec *hwdec)
{
    p->hwdec = hwdec;
    mp_image_unrefp(&p->image.hwimage);
}<|MERGE_RESOLUTION|>--- conflicted
+++ resolved
@@ -405,12 +405,8 @@
                     {"blend", 2})),
         OPT_FLAG("rectangle-textures", use_rectangle, 0),
         OPT_COLOR("background", background, 0),
-<<<<<<< HEAD
+        OPT_REMOVED("approx-gamma", "this is always enabled now"),
         OPT_STRING("custom-shader", custom_shader, 0),
-=======
-
-        OPT_REMOVED("approx-gamma", "this is always enabled now"),
->>>>>>> 1558938f
         {0}
     },
     .size = sizeof(struct gl_video_opts),
