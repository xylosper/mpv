#include <stdio.h>
#include <stdlib.h>
#include <string.h>
#include <math.h>
#include <stdbool.h>
#include <limits.h>
#include <pthread.h>
#include <assert.h>

#include "config.h"

#include "talloc.h"
#include "common/common.h"
#include "misc/bstr.h"
#include "common/msg.h"
#include "options/m_config.h"
#include "options/options.h"
#include "aspect.h"
#include "vo.h"
#include "video/mp_image.h"
#include "sub/osd.h"
#include "osdep/timer.h"

#include "common/global.h"
#include "player/client.h"

#include "gl_common.h"
#include "gl_video.h"
#include "gl_hwdec.h"

#include "libmpv/opengl_cb.h"

/*
 * mpv_opengl_cb_context is created by the host application - the host application
 * can access it any time, even if the VO is destroyed (or not created yet).
 * The OpenGL object allows initializing the renderer etc. The VO object is only
 * here to transfer the video frames somehow.
 */

#define FRAME_DROP_POP      0 // drop the oldest frame in queue
#define FRAME_DROP_CLEAR    1 // drop all frames in queue
#define FRAME_DROP_BLOCK    2

struct vo_priv {
    struct vo *vo;

    struct mpv_opengl_cb_context *ctx;

    // Immutable after VO init
    int use_gl_debug;
    struct gl_video_opts *renderer_opts;
    int frame_queue_size;
    int frame_drop_mode;
};

struct mpv_opengl_cb_context {
    struct mp_log *log;
    struct mp_client_api *client_api;

    pthread_mutex_t lock;
    pthread_cond_t wakeup;

    // --- Protected by lock
    bool initialized;
    mpv_opengl_cb_update_fn update_cb;
    void *update_cb_ctx;
    struct mp_image *waiting_frame;
    struct mp_image **frame_queue;
    struct frame_timing last_timing;
    int queued_frames;
    struct mp_image_params img_params;
    bool reconfigured;
    int vp_w, vp_h;
    bool flip;
    bool force_update;
    bool reset;
    bool imgfmt_supported[IMGFMT_END - IMGFMT_START];
    struct mp_vo_opts vo_opts;
    bool update_new_opts;
    struct vo_priv *new_opts; // use these options, instead of the VO ones
    struct m_config *new_opts_cfg;
    bool eq_changed;
    struct mp_csp_equalizer eq;
    int64_t recent_flip;
    int64_t approx_vsync;
    int64_t cur_pts;
    bool vsync_timed;

    // --- All of these can only be accessed from the thread where the host
    //     application's OpenGL context is current - i.e. only while the
    //     host application is calling certain mpv_opengl_cb_* APIs.
    GL *gl;
    struct gl_video *renderer;
    struct gl_hwdec *hwdec;
    struct mp_hwdec_info hwdec_info; // it's also semi-immutable after init

    // --- Immutable or semi-threadsafe.

    const char *hwapi;

    struct vo *active;
};

static void update(struct vo_priv *p);

// all queue manipulation functions shold be called under locked state

static struct mp_image *frame_queue_pop(struct mpv_opengl_cb_context *ctx)
{
    if (ctx->queued_frames == 0)
        return NULL;
    struct mp_image *ret = ctx->frame_queue[0];
    MP_TARRAY_REMOVE_AT(ctx->frame_queue, ctx->queued_frames, 0);
    pthread_cond_broadcast(&ctx->wakeup);
    return ret;
}

static void frame_queue_drop(struct mpv_opengl_cb_context *ctx)
{
    struct mp_image *mpi = frame_queue_pop(ctx);
    if (mpi) {
        talloc_free(mpi);
        if (ctx->active)
            vo_increment_drop_count(ctx->active, 1);
        pthread_cond_broadcast(&ctx->wakeup);
    }
}

static void frame_queue_clear(struct mpv_opengl_cb_context *ctx)
{
    for (int i = 0; i < ctx->queued_frames; i++)
        talloc_free(ctx->frame_queue[i]);
    talloc_free(ctx->frame_queue);
    ctx->frame_queue = NULL;
    ctx->queued_frames = 0;
    pthread_cond_broadcast(&ctx->wakeup);
}

static void frame_queue_drop_all(struct mpv_opengl_cb_context *ctx)
{
    int frames = ctx->queued_frames;
    frame_queue_clear(ctx);
    if (ctx->active && frames > 0)
        vo_increment_drop_count(ctx->active, frames);
    pthread_cond_broadcast(&ctx->wakeup);
}

static void frame_queue_push(struct mpv_opengl_cb_context *ctx, struct mp_image *mpi)
{
    MP_TARRAY_APPEND(ctx, ctx->frame_queue, ctx->queued_frames, mpi);
    pthread_cond_broadcast(&ctx->wakeup);
}

static void frame_queue_shrink(struct mpv_opengl_cb_context *ctx, int size)
{
    pthread_cond_broadcast(&ctx->wakeup);
    while (ctx->queued_frames > size)
        frame_queue_drop(ctx);
}

static void forget_frames(struct mpv_opengl_cb_context *ctx)
{
    pthread_cond_broadcast(&ctx->wakeup);
    frame_queue_clear(ctx);
    mp_image_unrefp(&ctx->waiting_frame);
}

static void free_ctx(void *ptr)
{
    mpv_opengl_cb_context *ctx = ptr;

    // This can trigger if the client API user doesn't call
    // mpv_opengl_cb_uninit_gl() properly.
    assert(!ctx->initialized);

    pthread_cond_destroy(&ctx->wakeup);
    pthread_mutex_destroy(&ctx->lock);
}

struct mpv_opengl_cb_context *mp_opengl_create(struct mpv_global *g,
                                               struct mp_client_api *client_api)
{
    mpv_opengl_cb_context *ctx = talloc_zero(NULL, mpv_opengl_cb_context);
    talloc_set_destructor(ctx, free_ctx);
    pthread_mutex_init(&ctx->lock, NULL);
    pthread_cond_init(&ctx->wakeup, NULL);

    ctx->gl = talloc_zero(ctx, GL);

    ctx->log = mp_log_new(ctx, g->log, "opengl-cb");
    ctx->client_api = client_api;

    switch (g->opts->hwdec_api) {
    case HWDEC_AUTO:    ctx->hwapi = "auto"; break;
    case HWDEC_VDPAU:   ctx->hwapi = "vdpau"; break;
    case HWDEC_VDA:     ctx->hwapi = "vda"; break;
    case HWDEC_VAAPI:   ctx->hwapi = "vaapi"; break;
    default:            ctx->hwapi = "";
    }

    return ctx;
}

// To be called from VO thread, with p->ctx->lock held.
static void copy_vo_opts(struct vo *vo)
{
    struct vo_priv *p = vo->priv;

    // We're being lazy: none of the options we need use dynamic data, so
    // copy the struct with an assignment.
    // Just remove all the dynamic data to avoid confusion.
    struct mp_vo_opts opts = *vo->opts;
    opts.video_driver_list = opts.vo_defs = NULL;
    opts.winname = NULL;
    opts.sws_opts = NULL;
    p->ctx->vo_opts = opts;
}

void mpv_opengl_cb_set_update_callback(struct mpv_opengl_cb_context *ctx,
                                      mpv_opengl_cb_update_fn callback,
                                      void *callback_ctx)
{
    pthread_mutex_lock(&ctx->lock);
    ctx->update_cb = callback;
    ctx->update_cb_ctx = callback_ctx;
    pthread_mutex_unlock(&ctx->lock);
}

int mpv_opengl_cb_init_gl(struct mpv_opengl_cb_context *ctx, const char *exts,
                          mpv_opengl_cb_get_proc_address_fn get_proc_address,
                          void *get_proc_address_ctx)
{
    if (ctx->renderer)
        return MPV_ERROR_INVALID_PARAMETER;

    mpgl_load_functions2(ctx->gl, get_proc_address, get_proc_address_ctx,
                         exts, ctx->log);
    ctx->renderer = gl_video_init(ctx->gl, ctx->log);
    if (!ctx->renderer)
        return MPV_ERROR_UNSUPPORTED;

    ctx->hwdec = gl_hwdec_load_api(ctx->log, ctx->gl, ctx->hwapi);
    gl_video_set_hwdec(ctx->renderer, ctx->hwdec);
    if (ctx->hwdec)
        ctx->hwdec_info.hwctx = ctx->hwdec->hwctx;

    pthread_mutex_lock(&ctx->lock);
    ctx->eq = *gl_video_eq_ptr(ctx->renderer);
    for (int n = IMGFMT_START; n < IMGFMT_END; n++) {
        ctx->imgfmt_supported[n - IMGFMT_START] =
            gl_video_check_format(ctx->renderer, n);
    }
    ctx->initialized = true;
    pthread_mutex_unlock(&ctx->lock);

    gl_video_unset_gl_state(ctx->renderer);
    return 0;
}

int mpv_opengl_cb_uninit_gl(struct mpv_opengl_cb_context *ctx)
{
    // Bring down the decoder etc., which still might be using the hwdec
    // context. Setting initialized=false guarantees it can't come back.

    pthread_mutex_lock(&ctx->lock);
    forget_frames(ctx);
    ctx->initialized = false;
    pthread_mutex_unlock(&ctx->lock);

    kill_video(ctx->client_api);

    pthread_mutex_lock(&ctx->lock);
    assert(!ctx->active);
    pthread_mutex_unlock(&ctx->lock);

    gl_video_uninit(ctx->renderer);
    ctx->renderer = NULL;
    gl_hwdec_uninit(ctx->hwdec);
    ctx->hwdec = NULL;
    talloc_free(ctx->gl);
    ctx->gl = NULL;
    talloc_free(ctx->new_opts_cfg);
    ctx->new_opts = NULL;
    ctx->new_opts_cfg = NULL;
    return 0;
}

<<<<<<< HEAD
int mpv_opengl_cb_render_osd(struct mpv_opengl_cb_context *ctx, 
                             int w, int h, int ml, int mt, int mr, int mb, double dpar,
                             void(*cb)(void*,struct sub_bitmaps*), void *octx)
{
    struct mp_osd_res res = { .w = w, .h = h, .ml = ml, .mt = mt, .mr = mr, .mb = mb, .display_par = dpar };
    pthread_mutex_lock(&ctx->lock);
    gl_video_render_osd(ctx->renderer, &res, cb, octx);
    pthread_mutex_unlock(&ctx->lock);
    return 0;
=======
// needs lock
static int64_t prev_sync(mpv_opengl_cb_context *ctx, int64_t ts)
{
    int64_t diff = (int64_t)(ts - ctx->recent_flip);
    int64_t offset = diff % ctx->approx_vsync;
    if (offset < 0)
        offset += ctx->approx_vsync;
    return ts - offset;
>>>>>>> f4c412a0
}

int mpv_opengl_cb_draw(mpv_opengl_cb_context *ctx, int fbo, int vp_w, int vp_h)
{
    assert(ctx->renderer);

    gl_video_set_gl_state(ctx->renderer);

    pthread_mutex_lock(&ctx->lock);

    struct vo *vo = ctx->active;

    ctx->force_update |= ctx->reconfigured;

    if (ctx->vp_w != vp_w || ctx->vp_h != vp_h)
        ctx->force_update = true;

    if (ctx->force_update && vo) {
        ctx->force_update = false;
        ctx->vp_w = vp_w;
        ctx->vp_h = vp_h;

        struct mp_rect src, dst;
        struct mp_osd_res osd;
        mp_get_src_dst_rects(ctx->log, &ctx->vo_opts, vo->driver->caps,
                             &ctx->img_params, vp_w, abs(vp_h),
                             1.0, &src, &dst, &osd);

        gl_video_resize(ctx->renderer, vp_w, vp_h, &src, &dst, &osd);
    }

    if (ctx->reconfigured) {
        gl_video_set_osd_source(ctx->renderer, vo ? vo->osd : NULL);
        gl_video_config(ctx->renderer, &ctx->img_params);
    }
    if (ctx->update_new_opts) {
        struct vo_priv *p = vo ? vo->priv : NULL;
        struct vo_priv *opts = ctx->new_opts ? ctx->new_opts : p;
        if (opts) {
            int queue = 0;
            gl_video_set_options(ctx->renderer, opts->renderer_opts, &queue);
            ctx->vsync_timed = opts->renderer_opts->interpolation;
            if (ctx->vsync_timed)
                queue += 0.050 * 1e6; // disable video timing
            vo_set_flip_queue_params(vo, queue, false);
            ctx->gl->debug_context = opts->use_gl_debug;
            gl_video_set_debug(ctx->renderer, opts->use_gl_debug);
            frame_queue_shrink(ctx, opts->frame_queue_size);
        }
        if (ctx->reconfigured)
            p->ctx->last_timing.next_vsync = 0;
    }
    ctx->reconfigured = false;
    ctx->update_new_opts = false;

    struct mp_csp_equalizer *eq = gl_video_eq_ptr(ctx->renderer);
    if (ctx->eq_changed) {
        memcpy(eq->values, ctx->eq.values, sizeof(eq->values));
        gl_video_eq_update(ctx->renderer);
    }
    ctx->eq_changed = false;
    ctx->eq = *eq;

    struct mp_image *mpi = frame_queue_pop(ctx);
    if (mpi) {
        struct frame_timing *t = mpi->priv; // set by draw_image_timed
        if (t)
            ctx->cur_pts = t->pts;
    }

    struct frame_timing timing = {
        .pts = ctx->cur_pts,
    };
    if (ctx->approx_vsync > 0) {
        timing.prev_vsync = prev_sync(ctx, mp_time_us());
        timing.next_vsync = timing.prev_vsync + ctx->approx_vsync;
    }

    pthread_mutex_unlock(&ctx->lock);

<<<<<<< HEAD
    if (mpi) {
        if (mpi->frame_timing.pts > 0)
            mpi->pts = mpi->frame_timing.pts * 1e-6;
        ctx->last_timing.pts = mpi->frame_timing.pts;
        ctx->last_timing.next_vsync = mpi->frame_timing.next_vsync;
        ctx->last_timing.prev_vsync = mpi->frame_timing.prev_vsync;
        if (mpi->fields & MP_IMGFIELD_ADDITIONAL)
            talloc_free(mpi);
        else
            gl_video_upload_image(ctx->renderer, mpi);
    }
    
    struct frame_timing *timing = NULL;
    if (ctx->last_timing.next_vsync > 0)
        timing = &ctx->last_timing;

    gl_video_render_frame(ctx->renderer, fbo, timing);
=======
    if (mpi)
        gl_video_set_image(ctx->renderer, mpi);

    gl_video_render_frame(ctx->renderer, fbo, timing.pts ? &timing : NULL);
>>>>>>> f4c412a0

    gl_video_unset_gl_state(ctx->renderer);

    pthread_mutex_lock(&ctx->lock);
    const int left = ctx->queued_frames;
    if (vo && (left > 0 || ctx->vsync_timed))
        update(vo->priv);
    pthread_mutex_unlock(&ctx->lock);

    return left;
}

int mpv_opengl_cb_report_flip(mpv_opengl_cb_context *ctx, int64_t time)
{
    pthread_mutex_lock(&ctx->lock);
    int64_t next = time > 0 ? time : mp_time_us();
    if (ctx->recent_flip)
        ctx->approx_vsync = next - ctx->recent_flip;
    ctx->recent_flip = next;
    pthread_mutex_unlock(&ctx->lock);

    return 0;
}

static void draw_image_timed(struct vo *vo, mp_image_t *mpi,
                             struct frame_timing *t)
{
    struct vo_priv *p = vo->priv;

    pthread_mutex_lock(&p->ctx->lock);
    mp_image_setrefp(&p->ctx->waiting_frame, mpi);
    if (p->ctx->waiting_frame) {
        p->ctx->waiting_frame->priv =
            t ? talloc_memdup(p->ctx->waiting_frame, t, sizeof(*t))
              : NULL;
    }
    talloc_free(mpi);
    pthread_mutex_unlock(&p->ctx->lock);
}

static void draw_image(struct vo *vo, mp_image_t *mpi)
{
    draw_image_timed(vo, mpi, NULL);
}

// Called locked.
static void update(struct vo_priv *p)
{
    if (p->ctx->update_cb)
        p->ctx->update_cb(p->ctx->update_cb_ctx);
}

static void flip_page(struct vo *vo)
{
    struct vo_priv *p = vo->priv;

    pthread_mutex_lock(&p->ctx->lock);
    while (p->ctx->queued_frames >= p->frame_queue_size) {
        switch (p->frame_drop_mode) {
        case FRAME_DROP_CLEAR:
            frame_queue_drop_all(p->ctx);
            break;
        case FRAME_DROP_POP:
            frame_queue_shrink(p->ctx, p->frame_queue_size - 1);
<<<<<<< HEAD
	}
	if (p->ctx->waiting_frame) {
		frame_queue_push(p->ctx, p->ctx->waiting_frame);
		p->ctx->waiting_frame = NULL;
	}
=======
            break;
        case FRAME_DROP_BLOCK: ;
            struct timespec ts = mp_rel_time_to_timespec(0.2);
            if (pthread_cond_timedwait(&p->ctx->wakeup, &p->ctx->lock, &ts))
                frame_queue_drop_all(p->ctx);
            break;
        }
    }
    frame_queue_push(p->ctx, p->ctx->waiting_frame);
    p->ctx->waiting_frame = NULL;
>>>>>>> f4c412a0
    update(p);
    pthread_mutex_unlock(&p->ctx->lock);
}

static int query_format(struct vo *vo, int format)
{
    struct vo_priv *p = vo->priv;

    bool ok = false;
    pthread_mutex_lock(&p->ctx->lock);
    if (format >= IMGFMT_START && format < IMGFMT_END)
        ok = p->ctx->imgfmt_supported[format - IMGFMT_START];
    pthread_mutex_unlock(&p->ctx->lock);
    return ok;
}

static int reconfig(struct vo *vo, struct mp_image_params *params, int flags)
{
    struct vo_priv *p = vo->priv;

    pthread_mutex_lock(&p->ctx->lock);
    forget_frames(p->ctx);
    p->ctx->img_params = *params;
    p->ctx->reconfigured = true;
    pthread_mutex_unlock(&p->ctx->lock);

    return 0;
}

// list of options which can be changed at runtime
#define OPT_BASE_STRUCT struct vo_priv
static const struct m_option change_opts[] = {
    OPT_FLAG("debug", use_gl_debug, 0),
    OPT_INTRANGE("frame-queue-size", frame_queue_size, 0, 1, 100, OPTDEF_INT(2)),
    OPT_CHOICE("frame-drop-mode", frame_drop_mode, 0,
               ({"pop", FRAME_DROP_POP},
                {"clear", FRAME_DROP_CLEAR},
                {"block", FRAME_DROP_BLOCK})),
    OPT_SUBSTRUCT("", renderer_opts, gl_video_conf, 0),
    {0}
};
#undef OPT_BASE_STRUCT

static bool reparse_cmdline(struct vo_priv *p, char *args)
{
    struct m_config *cfg = NULL;
    struct vo_priv *opts = NULL;
    int r = 0;

    pthread_mutex_lock(&p->ctx->lock);
    const struct vo_priv *vodef = p->vo->driver->priv_defaults;
    cfg = m_config_new(NULL, p->vo->log, sizeof(*opts), vodef, change_opts);
    opts = cfg->optstruct;
    r = m_config_parse_suboptions(cfg, "opengl-cb", args);

    if (r >= 0) {
        talloc_free(p->ctx->new_opts_cfg);
        p->ctx->new_opts = opts;
        p->ctx->new_opts_cfg = cfg;
        p->ctx->update_new_opts = true;
        cfg = NULL;
        update(p);
    }

    talloc_free(cfg);
    pthread_mutex_unlock(&p->ctx->lock);
    return r >= 0;
}

static int control(struct vo *vo, uint32_t request, void *data)
{
    struct vo_priv *p = vo->priv;

    switch (request) {
    case VOCTRL_GET_PANSCAN:
        return VO_TRUE;
    case VOCTRL_GET_EQUALIZER: {
        struct voctrl_get_equalizer_args *args = data;
        pthread_mutex_lock(&p->ctx->lock);
        bool r = mp_csp_equalizer_get(&p->ctx->eq, args->name, args->valueptr) >= 0;
        pthread_mutex_unlock(&p->ctx->lock);
        return r ? VO_TRUE : VO_NOTIMPL;
    }
    case VOCTRL_SET_EQUALIZER: {
        struct voctrl_set_equalizer_args *args = data;
        pthread_mutex_lock(&p->ctx->lock);
        bool r = mp_csp_equalizer_set(&p->ctx->eq, args->name, args->value) >= 0;
        if (r) {
            p->ctx->eq_changed = true;
            update(p);
        }
        pthread_mutex_unlock(&p->ctx->lock);
        return r ? VO_TRUE : VO_NOTIMPL;
    }
    case VOCTRL_REDRAW_FRAME:
        pthread_mutex_lock(&p->ctx->lock);
        update(p);
        pthread_mutex_unlock(&p->ctx->lock);
        return VO_TRUE;
    case VOCTRL_SET_PANSCAN:
        pthread_mutex_lock(&p->ctx->lock);
        copy_vo_opts(vo);
        p->ctx->force_update = true;
        update(p);
        pthread_mutex_unlock(&p->ctx->lock);
        return VO_TRUE;
    case VOCTRL_SET_COMMAND_LINE: {
        char *arg = data;
        return reparse_cmdline(p, arg);
    }
    case VOCTRL_GET_HWDEC_INFO: {
        struct mp_hwdec_info **arg = data;
        *arg = p->ctx ? &p->ctx->hwdec_info : NULL;
        return true;
    }
    case VOCTRL_GET_RECENT_FLIP_TIME: {
        int r = VO_FALSE;
        pthread_mutex_lock(&p->ctx->lock);
        if (p->ctx->recent_flip) {
            *(int64_t *)data = p->ctx->recent_flip;
            r = VO_TRUE;
        }
        pthread_mutex_unlock(&p->ctx->lock);
        return r;
    }
    }

    return VO_NOTIMPL;
}

static void uninit(struct vo *vo)
{
    struct vo_priv *p = vo->priv;

    pthread_mutex_lock(&p->ctx->lock);
    forget_frames(p->ctx);
    p->ctx->img_params = (struct mp_image_params){0};
    p->ctx->reconfigured = true;
    p->ctx->active = NULL;
    update(p);
    pthread_mutex_unlock(&p->ctx->lock);
}

static int preinit(struct vo *vo)
{
    struct vo_priv *p = vo->priv;
    p->vo = vo;
    p->ctx = vo->extra.opengl_cb_context;
    if (!p->ctx) {
        MP_FATAL(vo, "No context set.\n");
        return -1;
    }

    pthread_mutex_lock(&p->ctx->lock);
    if (!p->ctx->initialized) {
        MP_FATAL(vo, "OpenGL context not initialized.\n");
        pthread_mutex_unlock(&p->ctx->lock);
        return -1;
    }
    p->ctx->active = vo;
    p->ctx->reconfigured = true;
    p->ctx->update_new_opts = true;
    copy_vo_opts(vo);
    pthread_mutex_unlock(&p->ctx->lock);

    return 0;
}

#define OPT_BASE_STRUCT struct vo_priv
static const struct m_option options[] = {
    OPT_FLAG("debug", use_gl_debug, 0),
    OPT_INTRANGE("frame-queue-size", frame_queue_size, 0, 1, 100, OPTDEF_INT(2)),
    OPT_CHOICE("frame-drop-mode", frame_drop_mode, 0,
               ({"pop", FRAME_DROP_POP},
                {"clear", FRAME_DROP_CLEAR},
                {"block", FRAME_DROP_BLOCK}), OPTDEF_INT(FRAME_DROP_BLOCK)),
    OPT_SUBSTRUCT("", renderer_opts, gl_video_conf, 0),
    {0},
};

const struct vo_driver video_out_opengl_cb = {
    .description = "OpenGL Callbacks for libmpv",
    .name = "opengl-cb",
    .caps = VO_CAP_ROTATE90 | VO_CAP_FRAMEDROP,
    .preinit = preinit,
    .query_format = query_format,
    .reconfig = reconfig,
    .control = control,
    .draw_image = draw_image,
    .draw_image_timed = draw_image_timed,
    .flip_page = flip_page,
    .uninit = uninit,
    .priv_size = sizeof(struct vo_priv),
    .options = options,
};<|MERGE_RESOLUTION|>--- conflicted
+++ resolved
@@ -66,14 +66,12 @@
     void *update_cb_ctx;
     struct mp_image *waiting_frame;
     struct mp_image **frame_queue;
-    struct frame_timing last_timing;
     int queued_frames;
     struct mp_image_params img_params;
     bool reconfigured;
     int vp_w, vp_h;
     bool flip;
     bool force_update;
-    bool reset;
     bool imgfmt_supported[IMGFMT_END - IMGFMT_START];
     struct mp_vo_opts vo_opts;
     bool update_new_opts;
@@ -285,8 +283,7 @@
     return 0;
 }
 
-<<<<<<< HEAD
-int mpv_opengl_cb_render_osd(struct mpv_opengl_cb_context *ctx, 
+int mpv_opengl_cb_render_osd(struct mpv_opengl_cb_context *ctx,
                              int w, int h, int ml, int mt, int mr, int mb, double dpar,
                              void(*cb)(void*,struct sub_bitmaps*), void *octx)
 {
@@ -295,7 +292,8 @@
     gl_video_render_osd(ctx->renderer, &res, cb, octx);
     pthread_mutex_unlock(&ctx->lock);
     return 0;
-=======
+}
+
 // needs lock
 static int64_t prev_sync(mpv_opengl_cb_context *ctx, int64_t ts)
 {
@@ -304,7 +302,6 @@
     if (offset < 0)
         offset += ctx->approx_vsync;
     return ts - offset;
->>>>>>> f4c412a0
 }
 
 int mpv_opengl_cb_draw(mpv_opengl_cb_context *ctx, int fbo, int vp_w, int vp_h)
@@ -354,8 +351,6 @@
             gl_video_set_debug(ctx->renderer, opts->use_gl_debug);
             frame_queue_shrink(ctx, opts->frame_queue_size);
         }
-        if (ctx->reconfigured)
-            p->ctx->last_timing.next_vsync = 0;
     }
     ctx->reconfigured = false;
     ctx->update_new_opts = false;
@@ -385,30 +380,10 @@
 
     pthread_mutex_unlock(&ctx->lock);
 
-<<<<<<< HEAD
-    if (mpi) {
-        if (mpi->frame_timing.pts > 0)
-            mpi->pts = mpi->frame_timing.pts * 1e-6;
-        ctx->last_timing.pts = mpi->frame_timing.pts;
-        ctx->last_timing.next_vsync = mpi->frame_timing.next_vsync;
-        ctx->last_timing.prev_vsync = mpi->frame_timing.prev_vsync;
-        if (mpi->fields & MP_IMGFIELD_ADDITIONAL)
-            talloc_free(mpi);
-        else
-            gl_video_upload_image(ctx->renderer, mpi);
-    }
-    
-    struct frame_timing *timing = NULL;
-    if (ctx->last_timing.next_vsync > 0)
-        timing = &ctx->last_timing;
-
-    gl_video_render_frame(ctx->renderer, fbo, timing);
-=======
     if (mpi)
         gl_video_set_image(ctx->renderer, mpi);
 
     gl_video_render_frame(ctx->renderer, fbo, timing.pts ? &timing : NULL);
->>>>>>> f4c412a0
 
     gl_video_unset_gl_state(ctx->renderer);
 
@@ -473,13 +448,6 @@
             break;
         case FRAME_DROP_POP:
             frame_queue_shrink(p->ctx, p->frame_queue_size - 1);
-<<<<<<< HEAD
-	}
-	if (p->ctx->waiting_frame) {
-		frame_queue_push(p->ctx, p->ctx->waiting_frame);
-		p->ctx->waiting_frame = NULL;
-	}
-=======
             break;
         case FRAME_DROP_BLOCK: ;
             struct timespec ts = mp_rel_time_to_timespec(0.2);
@@ -490,7 +458,6 @@
     }
     frame_queue_push(p->ctx, p->ctx->waiting_frame);
     p->ctx->waiting_frame = NULL;
->>>>>>> f4c412a0
     update(p);
     pthread_mutex_unlock(&p->ctx->lock);
 }
