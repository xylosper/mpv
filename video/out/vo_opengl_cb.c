#include <stdio.h>
#include <stdlib.h>
#include <string.h>
#include <math.h>
#include <stdbool.h>
#include <limits.h>
#include <pthread.h>
#include <assert.h>

#include "config.h"

#include "talloc.h"
#include "common/common.h"
#include "misc/bstr.h"
#include "common/msg.h"
#include "options/m_config.h"
#include "options/options.h"
#include "aspect.h"
#include "vo.h"
#include "video/vfcap.h"
#include "video/mp_image.h"
#include "sub/osd.h"

#include "common/global.h"
#include "player/client.h"

#include "gl_common.h"
#include "gl_video.h"
#include "gl_hwdec.h"

#include "video/decode/lavc.h" // HWDEC_* values

#include "libmpv/opengl_cb.h"

/*
 * mpv_opengl_cb_context is created by the host application - the host application
 * can access it any time, even if the VO is destroyed (or not created yet).
 * The OpenGL object allows initializing the renderer etc. The VO object is only
 * here to transfer the video frames somehow.
 */

#define FRAME_DROP_POP      0 // drop the oldest frame in queue
#define FRAME_DROP_CLEAR    1 // drop all frames in queue

struct vo_priv {
    struct vo *vo;

    struct mpv_opengl_cb_context *ctx;

    // Immutable after VO init
    int use_gl_debug;
    struct gl_video_opts *renderer_opts;
    int frame_queue_size;
    int frame_drop_mode;
};

struct mpv_opengl_cb_context {
    struct mp_log *log;
    struct mp_client_api *client_api;

    pthread_mutex_t lock;

    // --- Protected by lock
    bool initialized;
    mpv_opengl_cb_update_fn update_cb;
    void *update_cb_ctx;
    struct mp_image *waiting_frame;
    struct mp_image **frame_queue;
    int queued_frames;
    struct mp_image_params img_params;
    bool reconfigured;
    struct mp_rect wnd;
    bool flip;
    bool force_update;
    bool imgfmt_supported[IMGFMT_END - IMGFMT_START];
    struct mp_vo_opts vo_opts;
    bool update_new_opts;
    struct vo_priv *new_opts; // use these options, instead of the VO ones
    struct m_config *new_opts_cfg;
    bool eq_changed;
    struct mp_csp_equalizer eq;

    // --- All of these can only be accessed from the thread where the host
    //     application's OpenGL context is current - i.e. only while the
    //     host application is calling certain mpv_opengl_cb_* APIs.
    GL *gl;
    struct gl_video *renderer;
    struct gl_hwdec *hwdec;
    struct mp_hwdec_info hwdec_info; // it's also semi-immutable after init

    // --- Immutable or semi-threadsafe.

    struct osd_state *osd;
    const char *hwapi;

    struct vo *active;
};

static void update(struct vo_priv *p);

// all queue manipulation functions shold be called under locked state

static struct mp_image *frame_queue_pop(struct mpv_opengl_cb_context *ctx)
{
    if (ctx->queued_frames == 0)
        return NULL;
    struct mp_image *ret = ctx->frame_queue[0];
    MP_TARRAY_REMOVE_AT(ctx->frame_queue, ctx->queued_frames, 0);
    return ret;
}

static void frame_queue_drop(struct mpv_opengl_cb_context *ctx)
{
    struct mp_image *mpi = frame_queue_pop(ctx);
    if (mpi) {
        talloc_free(mpi);
        if (ctx->active)
<<<<<<< HEAD
            vo_increment_drop_count(ctx->active);
=======
            vo_increment_drop_count(ctx->active, 1);
>>>>>>> a4c0e254
    }
}

static void frame_queue_clear(struct mpv_opengl_cb_context *ctx)
{
    for (int i = 0; i < ctx->queued_frames; i++)
        talloc_free(ctx->frame_queue[i]);
    talloc_free(ctx->frame_queue);
    ctx->frame_queue = NULL;
    ctx->queued_frames = 0;
}

static void frame_queue_drop_all(struct mpv_opengl_cb_context *ctx)
{
    int frames = ctx->queued_frames;
    frame_queue_clear(ctx);
    if (ctx->active && frames > 0)
<<<<<<< HEAD
        vo_increment_drop_count_by(ctx->active, frames);
=======
        vo_increment_drop_count(ctx->active, frames);
>>>>>>> a4c0e254
}

static void frame_queue_push(struct mpv_opengl_cb_context *ctx, struct mp_image *mpi)
{
    MP_TARRAY_APPEND(ctx, ctx->frame_queue, ctx->queued_frames, mpi);
}

static void frame_queue_shrink(struct mpv_opengl_cb_context *ctx, int size)
{
    while (ctx->queued_frames > size)
        frame_queue_drop(ctx);
}

static void forget_frames(struct mpv_opengl_cb_context *ctx)
{
    frame_queue_clear(ctx);
    mp_image_unrefp(&ctx->waiting_frame);
}

static void free_ctx(void *ptr)
{
    mpv_opengl_cb_context *ctx = ptr;

    // This can trigger if the client API user doesn't call
    // mpv_opengl_cb_uninit_gl() properly.
    assert(!ctx->initialized);

    pthread_mutex_destroy(&ctx->lock);
}

struct mpv_opengl_cb_context *mp_opengl_create(struct mpv_global *g,
                                               struct osd_state *osd,
                                               struct mp_client_api *client_api)
{
    mpv_opengl_cb_context *ctx = talloc_zero(NULL, mpv_opengl_cb_context);
    talloc_set_destructor(ctx, free_ctx);
    pthread_mutex_init(&ctx->lock, NULL);

    ctx->gl = talloc_zero(ctx, GL);

    ctx->log = mp_log_new(ctx, g->log, "opengl-cb");
    ctx->osd = osd;
    ctx->client_api = client_api;

    switch (g->opts->hwdec_api) {
    case HWDEC_AUTO:    ctx->hwapi = "auto"; break;
    case HWDEC_VDPAU:   ctx->hwapi = "vdpau"; break;
    case HWDEC_VDA:     ctx->hwapi = "vda"; break;
    case HWDEC_VAAPI:   ctx->hwapi = "vaapi"; break;
    default:            ctx->hwapi = "";
    }

    return ctx;
}

// To be called from VO thread, with p->ctx->lock held.
static void copy_vo_opts(struct vo *vo)
{
    struct vo_priv *p = vo->priv;

    // We're being lazy: none of the options we need use dynamic data, so
    // copy the struct with an assignment.
    // Just remove all the dynamic data to avoid confusion.
    struct mp_vo_opts opts = *vo->opts;
    opts.video_driver_list = opts.vo_defs = NULL;
    opts.winname = NULL;
    opts.sws_opts = NULL;
    p->ctx->vo_opts = opts;
}

void mpv_opengl_cb_set_update_callback(struct mpv_opengl_cb_context *ctx,
                                      mpv_opengl_cb_update_fn callback,
                                      void *callback_ctx)
{
    pthread_mutex_lock(&ctx->lock);
    ctx->update_cb = callback;
    ctx->update_cb_ctx = callback_ctx;
    pthread_mutex_unlock(&ctx->lock);
}

int mpv_opengl_cb_init_gl(struct mpv_opengl_cb_context *ctx, const char *exts,
                          mpv_opengl_cb_get_proc_address_fn get_proc_address,
                          void *get_proc_address_ctx)
{
    if (ctx->renderer)
        return MPV_ERROR_INVALID_PARAMETER;

    mpgl_load_functions2(ctx->gl, get_proc_address, get_proc_address_ctx,
                         exts, ctx->log);
    ctx->renderer = gl_video_init(ctx->gl, ctx->log, ctx->osd);
    if (!ctx->renderer)
        return MPV_ERROR_UNSUPPORTED;

    ctx->hwdec = gl_hwdec_load_api(ctx->log, ctx->gl, ctx->hwapi, &ctx->hwdec_info);
    gl_video_set_hwdec(ctx->renderer, ctx->hwdec);


    pthread_mutex_lock(&ctx->lock);
    ctx->eq = *gl_video_eq_ptr(ctx->renderer);
    for (int n = IMGFMT_START; n < IMGFMT_END; n++) {
        ctx->imgfmt_supported[n - IMGFMT_START] =
            gl_video_check_format(ctx->renderer, n);
    }
    ctx->initialized = true;
    pthread_mutex_unlock(&ctx->lock);

    gl_video_unset_gl_state(ctx->renderer);
    return 0;
}

int mpv_opengl_cb_uninit_gl(struct mpv_opengl_cb_context *ctx)
{
    // Bring down the decoder etc., which still might be using the hwdec
    // context. Setting initialized=false guarantees it can't come back.

    pthread_mutex_lock(&ctx->lock);
    forget_frames(ctx);
    ctx->initialized = false;
    pthread_mutex_unlock(&ctx->lock);

    kill_video(ctx->client_api);

    pthread_mutex_lock(&ctx->lock);
    assert(!ctx->active);
    pthread_mutex_unlock(&ctx->lock);

    gl_video_uninit(ctx->renderer);
    ctx->renderer = NULL;
    gl_hwdec_uninit(ctx->hwdec);
    ctx->hwdec = NULL;
    talloc_free(ctx->gl);
    ctx->gl = NULL;
    talloc_free(ctx->new_opts_cfg);
    ctx->new_opts = NULL;
    ctx->new_opts_cfg = NULL;
    return 0;
}

int mpv_opengl_cb_render(struct mpv_opengl_cb_context *ctx, int fbo, int vp[4])
{
    assert(ctx->renderer);

    gl_video_set_gl_state(ctx->renderer);

    pthread_mutex_lock(&ctx->lock);

    struct vo *vo = ctx->active;

    ctx->force_update |= ctx->reconfigured;

    int h = vp[3];
    bool flip = h < 0 && h > INT_MIN;
    if (flip)
        h = -h;
    struct mp_rect wnd = {vp[0], vp[1], vp[0] + vp[2], vp[1] + h};
    if (wnd.x0 != ctx->wnd.x0 || wnd.y0 != ctx->wnd.y0 ||
        wnd.x1 != ctx->wnd.x1 || wnd.y1 != ctx->wnd.y1 ||
        ctx->flip != flip)
        ctx->force_update = true;

    if (ctx->force_update && vo) {
        ctx->force_update = false;
        ctx->wnd = wnd;
        ctx->flip = flip;

        struct mp_rect src, dst;
        struct mp_osd_res osd;
        mp_get_src_dst_rects(ctx->log, &ctx->vo_opts, vo->driver->caps,
                             &ctx->img_params, wnd.x1 - wnd.x0, wnd.y1 - wnd.y0,
                             1.0, &src, &dst, &osd);

        gl_video_resize(ctx->renderer, &wnd, &src, &dst, &osd, !ctx->flip);
    }

    if (vo) {
        struct vo_priv *p = vo->priv;
        if (ctx->reconfigured)
            gl_video_config(ctx->renderer, &ctx->img_params);
        if (ctx->reconfigured || ctx->update_new_opts) {
            struct vo_priv *opts = p->ctx->new_opts ? p->ctx->new_opts : p;
            gl_video_set_options(ctx->renderer, opts->renderer_opts);
            ctx->gl->debug_context = opts->use_gl_debug;
            gl_video_set_debug(ctx->renderer, opts->use_gl_debug);
            frame_queue_shrink(ctx, opts->frame_queue_size);
        }
        ctx->reconfigured = false;
        ctx->update_new_opts = false;
    }

    struct mp_csp_equalizer *eq = gl_video_eq_ptr(ctx->renderer);
    if (ctx->eq_changed) {
        memcpy(eq->values, ctx->eq.values, sizeof(eq->values));
        gl_video_eq_update(ctx->renderer);
    }
    ctx->eq_changed = false;
    ctx->eq = *eq;

    struct mp_image *mpi = frame_queue_pop(ctx);

    pthread_mutex_unlock(&ctx->lock);

    if (mpi)
        gl_video_upload_image(ctx->renderer, mpi);

    gl_video_render_frame(ctx->renderer, fbo);

    gl_video_unset_gl_state(ctx->renderer);

    pthread_mutex_lock(&ctx->lock);
<<<<<<< HEAD
    const int delay = ctx->queued_frames;
    if (vo && delay > 0)
        update(vo->priv);
    pthread_mutex_unlock(&ctx->lock);

    return delay;
=======
    const int left = ctx->queued_frames;
    if (vo && left > 0)
        update(vo->priv);
    pthread_mutex_unlock(&ctx->lock);

    return left;
>>>>>>> a4c0e254
}

static void draw_image(struct vo *vo, mp_image_t *mpi)
{
    struct vo_priv *p = vo->priv;

    pthread_mutex_lock(&p->ctx->lock);
    mp_image_setrefp(&p->ctx->waiting_frame, mpi);
    talloc_free(mpi);
    pthread_mutex_unlock(&p->ctx->lock);
}

// Called locked.
static void update(struct vo_priv *p)
{
    if (p->ctx->update_cb)
        p->ctx->update_cb(p->ctx->update_cb_ctx);
}

static void flip_page(struct vo *vo)
{
    struct vo_priv *p = vo->priv;

    pthread_mutex_lock(&p->ctx->lock);
    if (p->ctx->queued_frames >= p->frame_queue_size) {
        if (p->frame_drop_mode == FRAME_DROP_CLEAR)
            frame_queue_drop_all(p->ctx);
        else // FRAME_DROP_POP mode
            frame_queue_shrink(p->ctx, p->frame_queue_size - 1);
    }
    frame_queue_push(p->ctx, p->ctx->waiting_frame);
    p->ctx->waiting_frame = NULL;
    update(p);
    pthread_mutex_unlock(&p->ctx->lock);
}

static int query_format(struct vo *vo, uint32_t format)
{
    struct vo_priv *p = vo->priv;

    bool ok = false;
    pthread_mutex_lock(&p->ctx->lock);
    if (format >= IMGFMT_START && format < IMGFMT_END)
        ok = p->ctx->imgfmt_supported[format - IMGFMT_START];
    pthread_mutex_unlock(&p->ctx->lock);
    return ok ? VFCAP_CSP_SUPPORTED | VFCAP_CSP_SUPPORTED_BY_HW : 0;
}

static int reconfig(struct vo *vo, struct mp_image_params *params, int flags)
{
    struct vo_priv *p = vo->priv;

    pthread_mutex_lock(&p->ctx->lock);
    forget_frames(p->ctx);
    p->ctx->img_params = *params;
    p->ctx->reconfigured = true;
    pthread_mutex_unlock(&p->ctx->lock);

    return 0;
}

// list of options which can be changed at runtime
#define OPT_BASE_STRUCT struct vo_priv
static const struct m_option change_opts[] = {
    OPT_FLAG("debug", use_gl_debug, 0),
    OPT_INTRANGE("frame-queue-size", frame_queue_size, 0, 1, 100, OPTDEF_INT(1)),
    OPT_CHOICE("frame-drop-mode", frame_drop_mode, 0,
               ({"pop", FRAME_DROP_POP},
                {"clear", FRAME_DROP_CLEAR})),
    OPT_SUBSTRUCT("", renderer_opts, gl_video_conf, 0),
    {0}
};
#undef OPT_BASE_STRUCT

static bool reparse_cmdline(struct vo_priv *p, char *args)
{
    struct m_config *cfg = NULL;
    struct vo_priv *opts = NULL;
    int r = 0;

    pthread_mutex_lock(&p->ctx->lock);
    const struct vo_priv *vodef = p->vo->driver->priv_defaults;
    cfg = m_config_new(NULL, p->vo->log, sizeof(*opts), vodef, change_opts);
    opts = cfg->optstruct;
    r = m_config_parse_suboptions(cfg, "opengl-cb", args);

    if (r >= 0) {
        talloc_free(p->ctx->new_opts_cfg);
        p->ctx->new_opts = opts;
        p->ctx->new_opts_cfg = cfg;
        p->ctx->update_new_opts = true;
        cfg = NULL;
        update(p);
    }

    talloc_free(cfg);
    pthread_mutex_unlock(&p->ctx->lock);
    return r >= 0;
}

static int control(struct vo *vo, uint32_t request, void *data)
{
    struct vo_priv *p = vo->priv;

    switch (request) {
    case VOCTRL_GET_PANSCAN:
        return VO_TRUE;
    case VOCTRL_GET_EQUALIZER: {
        struct voctrl_get_equalizer_args *args = data;
        pthread_mutex_lock(&p->ctx->lock);
        bool r = mp_csp_equalizer_get(&p->ctx->eq, args->name, args->valueptr) >= 0;
        pthread_mutex_unlock(&p->ctx->lock);
        return r ? VO_TRUE : VO_NOTIMPL;
    }
    case VOCTRL_SET_EQUALIZER: {
        struct voctrl_set_equalizer_args *args = data;
        pthread_mutex_lock(&p->ctx->lock);
        bool r = mp_csp_equalizer_set(&p->ctx->eq, args->name, args->value) >= 0;
        if (r) {
            p->ctx->eq_changed = true;
            update(p);
        }
        pthread_mutex_unlock(&p->ctx->lock);
        return r ? VO_TRUE : VO_NOTIMPL;
    }
    case VOCTRL_REDRAW_FRAME:
        pthread_mutex_lock(&p->ctx->lock);
        update(p);
        pthread_mutex_unlock(&p->ctx->lock);
        return VO_TRUE;
    case VOCTRL_SET_PANSCAN:
        pthread_mutex_lock(&p->ctx->lock);
        copy_vo_opts(vo);
        p->ctx->force_update = true;
        update(p);
        pthread_mutex_unlock(&p->ctx->lock);
        return VO_TRUE;
    case VOCTRL_SET_COMMAND_LINE: {
        char *arg = data;
        return reparse_cmdline(p, arg);
    }
    case VOCTRL_GET_HWDEC_INFO: {
        struct mp_hwdec_info **arg = data;
        *arg = p->ctx ? &p->ctx->hwdec_info : NULL;
        return true;
    }
    }

    return VO_NOTIMPL;
}

static void uninit(struct vo *vo)
{
    struct vo_priv *p = vo->priv;

    pthread_mutex_lock(&p->ctx->lock);
    forget_frames(p->ctx);
    p->ctx->img_params = (struct mp_image_params){0};
    p->ctx->reconfigured = true;
    p->ctx->active = NULL;
    pthread_mutex_unlock(&p->ctx->lock);
}

static int preinit(struct vo *vo)
{
    struct vo_priv *p = vo->priv;
    p->vo = vo;
    p->ctx = vo->extra.opengl_cb_context;
    if (!p->ctx) {
        MP_FATAL(vo, "No context set.\n");
        return -1;
    }

    pthread_mutex_lock(&p->ctx->lock);
    if (!p->ctx->initialized) {
        MP_FATAL(vo, "OpenGL context not initialized.\n");
        pthread_mutex_unlock(&p->ctx->lock);
        return -1;
    }
    p->ctx->active = vo;
    p->ctx->reconfigured = true;
    assert(vo->osd == p->ctx->osd);
    copy_vo_opts(vo);
    pthread_mutex_unlock(&p->ctx->lock);

    return 0;
}

#define OPT_BASE_STRUCT struct vo_priv
static const struct m_option options[] = {
    OPT_FLAG("debug", use_gl_debug, 0),
    OPT_INTRANGE("frame-queue-size", frame_queue_size, 0, 1, 100, OPTDEF_INT(1)),
    OPT_CHOICE("frame-drop-mode", frame_drop_mode, 0,
               ({"pop", FRAME_DROP_POP},
                {"clear", FRAME_DROP_CLEAR})),
    OPT_SUBSTRUCT("", renderer_opts, gl_video_conf, 0),
    {0},
};

const struct vo_driver video_out_opengl_cb = {
    .description = "OpenGL Callbacks for libmpv",
    .name = "opengl-cb",
    .caps = VO_CAP_ROTATE90,
    .preinit = preinit,
    .query_format = query_format,
    .reconfig = reconfig,
    .control = control,
    .draw_image = draw_image,
    .flip_page = flip_page,
    .uninit = uninit,
    .priv_size = sizeof(struct vo_priv),
    .options = options,
};<|MERGE_RESOLUTION|>--- conflicted
+++ resolved
@@ -115,11 +115,7 @@
     if (mpi) {
         talloc_free(mpi);
         if (ctx->active)
-<<<<<<< HEAD
-            vo_increment_drop_count(ctx->active);
-=======
             vo_increment_drop_count(ctx->active, 1);
->>>>>>> a4c0e254
     }
 }
 
@@ -137,11 +133,7 @@
     int frames = ctx->queued_frames;
     frame_queue_clear(ctx);
     if (ctx->active && frames > 0)
-<<<<<<< HEAD
-        vo_increment_drop_count_by(ctx->active, frames);
-=======
         vo_increment_drop_count(ctx->active, frames);
->>>>>>> a4c0e254
 }
 
 static void frame_queue_push(struct mpv_opengl_cb_context *ctx, struct mp_image *mpi)
@@ -351,21 +343,12 @@
     gl_video_unset_gl_state(ctx->renderer);
 
     pthread_mutex_lock(&ctx->lock);
-<<<<<<< HEAD
-    const int delay = ctx->queued_frames;
-    if (vo && delay > 0)
-        update(vo->priv);
-    pthread_mutex_unlock(&ctx->lock);
-
-    return delay;
-=======
     const int left = ctx->queued_frames;
     if (vo && left > 0)
         update(vo->priv);
     pthread_mutex_unlock(&ctx->lock);
 
     return left;
->>>>>>> a4c0e254
 }
 
 static void draw_image(struct vo *vo, mp_image_t *mpi)
