/*
 * This file is part of mpv.
 *
 * mpv is free software; you can redistribute it and/or modify
 * it under the terms of the GNU General Public License as published by
 * the Free Software Foundation; either version 2 of the License, or
 * (at your option) any later version.
 *
 * mpv is distributed in the hope that it will be useful,
 * but WITHOUT ANY WARRANTY; without even the implied warranty of
 * MERCHANTABILITY or FITNESS FOR A PARTICULAR PURPOSE.  See the
 * GNU General Public License for more details.
 *
 * You should have received a copy of the GNU General Public License along
 * with mpv.  If not, see <http://www.gnu.org/licenses/>.
 */
#ifndef MP_GL_VIDEO_H
#define MP_GL_VIDEO_H

#include <stdbool.h>

#include "options/m_option.h"
#include "sub/osd.h"
#include "gl_common.h"

struct lut3d {
    uint16_t *data;
    int size[3];
};

struct gl_video_opts {
    char *scalers[2];
    char *dscaler;
    float scaler_params[2][2];
    float scaler_radius[2];
    float scaler_antiring[2];
    float gamma;
    int srgb;
    int approx_gamma;
    int fancy_downscaling;
    int sigmoid_upscaling;
    float sigmoid_center;
    float sigmoid_slope;
    int scaler_resizes_only;
    int npot;
    int pbo;
    int dither_depth;
    int dither_algo;
    int dither_size;
    int temporal_dither;
    int fbo_format;
    int alpha_mode;
    int chroma_location;
    int use_rectangle;
    struct m_color background;
<<<<<<< HEAD
    char *custom_shader;
=======
    int smoothmotion;
    float smoothmotion_threshold;
>>>>>>> d76dbbd4
};

extern const struct m_sub_options gl_video_conf;
extern const struct gl_video_opts gl_video_opts_hq_def;
extern const struct gl_video_opts gl_video_opts_def;

struct gl_video;

struct gl_video *gl_video_init(GL *gl, struct mp_log *log, struct osd_state *osd);
void gl_video_uninit(struct gl_video *p);
void gl_video_set_options(struct gl_video *p, struct gl_video_opts *opts);
bool gl_video_check_format(struct gl_video *p, int mp_format);
void gl_video_config(struct gl_video *p, struct mp_image_params *params);
void gl_video_set_output_depth(struct gl_video *p, int r, int g, int b);
void gl_video_set_lut3d(struct gl_video *p, struct lut3d *lut3d);
void gl_video_upload_image(struct gl_video *p, struct mp_image *img);
void gl_video_render_frame(struct gl_video *p, int fbo, struct frame_timing *t);
struct mp_image *gl_video_download_image(struct gl_video *p);
void gl_video_resize(struct gl_video *p, struct mp_rect *window,
                     struct mp_rect *src, struct mp_rect *dst,
                     struct mp_osd_res *osd, bool vflip);
void gl_video_get_colorspace(struct gl_video *p, struct mp_image_params *params);
struct mp_csp_equalizer;
struct mp_csp_equalizer *gl_video_eq_ptr(struct gl_video *p);
void gl_video_eq_update(struct gl_video *p);

void gl_video_set_debug(struct gl_video *p, bool enable);
void gl_video_resize_redraw(struct gl_video *p, int w, int h);

void gl_video_set_gl_state(struct gl_video *p);
void gl_video_unset_gl_state(struct gl_video *p);
void gl_video_reset(struct gl_video *p);

struct gl_hwdec;
void gl_video_set_hwdec(struct gl_video *p, struct gl_hwdec *hwdec);

#endif<|MERGE_RESOLUTION|>--- conflicted
+++ resolved
@@ -53,12 +53,9 @@
     int chroma_location;
     int use_rectangle;
     struct m_color background;
-<<<<<<< HEAD
     char *custom_shader;
-=======
     int smoothmotion;
     float smoothmotion_threshold;
->>>>>>> d76dbbd4
 };
 
 extern const struct m_sub_options gl_video_conf;
