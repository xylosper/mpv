--- conflicted
+++ resolved
@@ -551,13 +551,10 @@
 #if HAVE_EGL_X11
     {"x11egl", mpgl_set_backend_x11egl},
 #endif
-<<<<<<< HEAD
 #if HAVE_GL_DUMMY
     {"dummy", mpgl_set_backend_dummy},
 #endif
     {0}
-=======
->>>>>>> f4c412a0
 };
 
 int mpgl_find_backend(const char *name)
