/*
 * Copyright (C) Aaron Holtzman - Aug 1999
 * Strongly modified, most parts rewritten: A'rpi/ESP-team - 2000-2001
 * (C) MPlayer developers
 *
 * This file is part of MPlayer.
 *
 * MPlayer is free software; you can redistribute it and/or modify
 * it under the terms of the GNU General Public License as published by
 * the Free Software Foundation; either version 2 of the License, or
 * (at your option) any later version.
 *
 * MPlayer is distributed in the hope that it will be useful,
 * but WITHOUT ANY WARRANTY; without even the implied warranty of
 * MERCHANTABILITY or FITNESS FOR A PARTICULAR PURPOSE.  See the
 * GNU General Public License for more details.
 *
 * You should have received a copy of the GNU General Public License along
 * with MPlayer; if not, write to the Free Software Foundation, Inc.,
 * 51 Franklin Street, Fifth Floor, Boston, MA 02110-1301 USA.
 */

#ifndef MPLAYER_VIDEO_OUT_H
#define MPLAYER_VIDEO_OUT_H

#include <inttypes.h>
#include <stdbool.h>

#include "video/img_format.h"
#include "common/common.h"
#include "options/options.h"

// VO needs to redraw
#define VO_EVENT_EXPOSE 1
// VO needs to update state to a new window size
#define VO_EVENT_RESIZE 2
// The ICC profile needs to be reloaded
#define VO_EVENT_ICC_PROFILE_PATH_CHANGED 4
// Some other window state changed
#define VO_EVENT_WIN_STATE 8

// Set of events the player core may be interested in.
#define VO_EVENTS_USER (VO_EVENT_RESIZE | VO_EVENT_WIN_STATE)

enum mp_voctrl {
    /* signal a device reset seek */
    VOCTRL_RESET = 1,
    /* Handle input and redraw events, called by vo_check_events() */
    VOCTRL_CHECK_EVENTS,
    /* used to switch to fullscreen */
    VOCTRL_FULLSCREEN,
    /* signal a device pause */
    VOCTRL_PAUSE,
    /* start/resume playback */
    VOCTRL_RESUME,

    VOCTRL_GET_PANSCAN,
    VOCTRL_SET_PANSCAN,
    VOCTRL_SET_EQUALIZER,               // struct voctrl_set_equalizer_args*
    VOCTRL_GET_EQUALIZER,               // struct voctrl_get_equalizer_args*

    /* for hardware decoding */
    VOCTRL_GET_HWDEC_INFO,              // struct mp_hwdec_info**
    VOCTRL_LOAD_HWDEC_API,              // private to vo_opengl

    // Redraw the image previously passed to draw_image() (basically, repeat
    // the previous draw_image call). If this is handled, the OSD should also
    // be updated and redrawn.
    VOCTRL_REDRAW_FRAME,

    VOCTRL_ONTOP,
    VOCTRL_BORDER,
    VOCTRL_UPDATE_WINDOW_TITLE,         // char*

    VOCTRL_SET_CURSOR_VISIBILITY,       // bool*

    VOCTRL_KILL_SCREENSAVER,
    VOCTRL_RESTORE_SCREENSAVER,

    VOCTRL_SET_DEINTERLACE,
    VOCTRL_GET_DEINTERLACE,

    // Return or set window size (not-fullscreen mode only - if fullscreened,
    // these must access the not-fullscreened window size only).
    VOCTRL_GET_UNFS_WINDOW_SIZE,        // int[2] (w/h)
    VOCTRL_SET_UNFS_WINDOW_SIZE,        // int[2] (w/h)

    VOCTRL_GET_WIN_STATE,               // int* (VO_WIN_STATE_* flags)

    // char *** (NULL terminated array compatible with CONF_TYPE_STRING_LIST)
    // names for displays the window is on
    VOCTRL_GET_DISPLAY_NAMES,

    // The VO is supposed to set  "known" fields, and leave the others
    // untouched or set to 0.
    // imgfmt/w/h/d_w/d_h can be omitted for convenience.
    VOCTRL_GET_COLORSPACE,              // struct mp_image_params*

    VOCTRL_SCREENSHOT,                  // struct voctrl_screenshot_args*

    VOCTRL_SET_COMMAND_LINE,            // char**

    VOCTRL_GET_ICC_PROFILE,             // bstr*
    VOCTRL_GET_DISPLAY_FPS,             // double*
    VOCTRL_GET_RECENT_FLIP_TIME,        // int64_t* (using mp_time_us())

    VOCTRL_GET_PREF_DEINT,              // int*
};

// VOCTRL_SET_EQUALIZER
struct voctrl_set_equalizer_args {
    const char *name;
    int value;
};

// VOCTRL_GET_EQUALIZER
struct voctrl_get_equalizer_args {
    const char *name;
    int *valueptr;
};

// VOCTRL_SCREENSHOT
struct voctrl_screenshot_args {
    // 0: Save image of the currently displayed video frame, in original
    //    resolution.
    // 1: Save full screenshot of the window. Should contain OSD, EOSD, and the
    //    scaled video.
    // The value of this variable can be ignored if only a single method is
    // implemented.
    int full_window;
    // Will be set to a newly allocated image, that contains the screenshot.
    // The caller has to free the image with talloc_free().
    // It is not specified whether the image data is a copy or references the
    // image data directly.
    // Can be NULL on failure.
    struct mp_image *out_image;
    // Whether the VO rendered OSD/subtitles into out_image
    bool has_osd;
};

// VOCTRL_GET_WIN_STATE
#define VO_WIN_STATE_MINIMIZED 1

#define VO_TRUE         true
#define VO_FALSE        false
#define VO_ERROR        -1
#define VO_NOTAVAIL     -2
#define VO_NOTIMPL      -3

#define VOFLAG_FLIPPING         0x08
#define VOFLAG_HIDDEN           0x10  //< Use to create a hidden window
#define VOFLAG_STEREO           0x20  //< Use to create a stereo-capable window
#define VOFLAG_GL_DEBUG         0x40  // Hint to request debug OpenGL context
#define VOFLAG_ALPHA            0x80  // Hint to request alpha framebuffer

// VO does handle mp_image_params.rotate in 90 degree steps
#define VO_CAP_ROTATE90 1
// VO does framedrop itself (vo_vdpau). Untimed/encoding VOs never drop.
#define VO_CAP_FRAMEDROP 2

struct vo;
struct osd_state;
struct mp_image;
struct mp_image_params;

struct vo_extra {
    struct input_ctx *input_ctx;
    struct osd_state *osd;
    struct encode_lavc_context *encode_lavc_ctx;
    struct mpv_opengl_cb_context *opengl_cb_context;
};

struct vo_driver {
    // Encoding functionality, which can be invoked via --o only.
    bool encode;

    // VO_CAP_* bits
    int caps;

    // Disable video timing, push frames as quickly as possible.
    bool untimed;

    const char *name;
    const char *description;

    /*
     *   returns: zero on successful initialization, non-zero on error.
     */
    int (*preinit)(struct vo *vo);

    /*
     * Whether the given image format is supported and config() will succeed.
     * format: one of IMGFMT_*
     * returns: 0 on not supported, otherwise a bitmask of VFCAP_* values
     */
    int (*query_format)(struct vo *vo, uint32_t format);

    /*
     * Initialize or reconfigure the display driver.
     *   params: video parameters, like pixel format and frame size
     *   flags: combination of VOFLAG_ values
     * returns: < 0 on error, >= 0 on success
     */
    int (*reconfig)(struct vo *vo, struct mp_image_params *params, int flags);

    /*
     * Control interface
     */
    int (*control)(struct vo *vo, uint32_t request, void *data);

    /*
     * Render the given frame to the VO's backbuffer. This operation will be
     * followed by a draw_osd and a flip_page[_timed] call.
     * mpi belongs to the VO; the VO must free it eventually.
     *
     * This also should draw the OSD.
     */
    void (*draw_image)(struct vo *vo, struct mp_image *mpi);

    /*
     * Blit/Flip buffer to the screen. Must be called after each frame!
     */
    void (*flip_page)(struct vo *vo);

    /*
     * Timed version of flip_page (optional).
     * pts_us is the frame presentation time, linked to mp_time_us().
     * pts_us is 0 if the frame should be presented immediately.
     * duration is estimated time in us until the next frame is shown.
     * duration is -1 if it is unknown or unset (also: disable framedrop).
     * If the VO does manual framedropping, VO_CAP_FRAMEDROP should be set.
     * Returns 1 on display, or 0 if the frame was dropped.
     */
    int (*flip_page_timed)(struct vo *vo, int64_t pts_us, int duration);

    /* These optional callbacks can be provided if the GUI framework used by
     * the VO requires entering a message loop for receiving events, does not
     * provide event_fd, and does not call vo_wakeup() from a separate thread
     * when there are new events.
     *
     * wait_events() will wait for new events, until the timeout expires, or the
     * function is interrupted. wakeup() is used to possibly interrupt the
     * event loop (wakeup() itself must be thread-safe, and not call any other
     * VO functions; it's the only vo_driver function with this requirement).
     * wakeup() should behave like a binary semaphore; if wait_events() is not
     * being called while wakeup() is, the next wait_events() call should exit
     * immediately.
     */
    void (*wakeup)(struct vo *vo);
    int (*wait_events)(struct vo *vo, int64_t until_time_us);

    /*
     * Closes driver. Should restore the original state of the system.
     */
    void (*uninit)(struct vo *vo);

    // Size of private struct for automatic allocation (0 doesn't allocate)
    int priv_size;

    // If not NULL, it's copied into the newly allocated private struct.
    const void *priv_defaults;

    // List of options to parse into priv struct (requires priv_size to be set)
    const struct m_option *options;
};

struct vo {
    const struct vo_driver *driver;
    struct mp_log *log; // Using e.g. "[vo/vdpau]" as prefix
    void *priv;
    struct mpv_global *global;
    struct vo_x11_state *x11;
    struct vo_w32_state *w32;
    struct vo_cocoa_state *cocoa;
    struct vo_wayland_state *wayland;
    struct input_ctx *input_ctx;
    struct osd_state *osd;
    struct encode_lavc_context *encode_lavc_ctx;
    struct vo_internal *in;
    struct mp_vo_opts *opts;
    struct vo_extra extra;

    // --- The following fields are generally only changed during initialization.

    int event_fd;  // check_events() should be called when this has input
    bool probing;

    // --- The following fields are only changed with vo_reconfig(), and can
    //     be accessed unsynchronized (read-only).

    int config_ok;      // Last config call was successful?
    struct mp_image_params *params; // Configured parameters (as in vo_reconfig)

    // --- The following fields can be accessed only by the VO thread, or from
    //     anywhere _if_ the VO thread is suspended (use vo->dispatch).

    bool want_redraw;   // redraw as soon as possible

    // current window state
    int dwidth;
    int dheight;
    float monitor_par;
};

struct mpv_global;
struct vo *init_best_video_out(struct mpv_global *global, struct vo_extra *ex);
int vo_reconfig(struct vo *vo, struct mp_image_params *p, int flags);

int vo_control(struct vo *vo, uint32_t request, void *data);
bool vo_is_ready_for_frame(struct vo *vo, int64_t next_pts);
void vo_queue_frame(struct vo *vo, struct mp_image *image,
                    int64_t pts_us, int64_t duration);
void vo_wait_frame(struct vo *vo);
bool vo_still_displaying(struct vo *vo);
bool vo_has_frame(struct vo *vo);
void vo_redraw(struct vo *vo);
bool vo_want_redraw(struct vo *vo);
void vo_seek_reset(struct vo *vo);
void vo_destroy(struct vo *vo);
void vo_set_paused(struct vo *vo, bool paused);
int64_t vo_get_drop_count(struct vo *vo);
<<<<<<< HEAD
void vo_increment_drop_count(struct vo *vo);
void vo_increment_drop_count_by(struct vo *vo, int64_t n);
=======
void vo_increment_drop_count(struct vo *vo, int64_t n);
>>>>>>> a4c0e254
void vo_query_formats(struct vo *vo, uint8_t *list);
void vo_event(struct vo *vo, int event);
int vo_query_and_reset_events(struct vo *vo, int events);

void vo_set_flip_queue_offset(struct vo *vo, int64_t us);
int64_t vo_get_vsync_interval(struct vo *vo);
void vo_wakeup(struct vo *vo);

const char *vo_get_window_title(struct vo *vo);

struct mp_keymap {
  int from;
  int to;
};
int lookup_keymap_table(const struct mp_keymap *map, int key);

struct mp_osd_res;
void vo_get_src_dst_rects(struct vo *vo, struct mp_rect *out_src,
                          struct mp_rect *out_dst, struct mp_osd_res *out_osd);

#endif /* MPLAYER_VIDEO_OUT_H */<|MERGE_RESOLUTION|>--- conflicted
+++ resolved
@@ -319,12 +319,7 @@
 void vo_destroy(struct vo *vo);
 void vo_set_paused(struct vo *vo, bool paused);
 int64_t vo_get_drop_count(struct vo *vo);
-<<<<<<< HEAD
-void vo_increment_drop_count(struct vo *vo);
-void vo_increment_drop_count_by(struct vo *vo, int64_t n);
-=======
 void vo_increment_drop_count(struct vo *vo, int64_t n);
->>>>>>> a4c0e254
 void vo_query_formats(struct vo *vo, uint8_t *list);
 void vo_event(struct vo *vo, int event);
 int vo_query_and_reset_events(struct vo *vo, int events);
