--- conflicted
+++ resolved
@@ -3441,13 +3441,8 @@
 
 //================== Read SUBTITLES (DVD & TEXT) ==========================
 if(vo_spudec==NULL && mpctx->sh_video &&
-<<<<<<< HEAD
-     (mpctx->stream->type==STREAMTYPE_DVD || mpctx->stream->type == STREAMTYPE_DVDNAV || mpctx->d_sub->id >= 0)){
+     (mpctx->stream->type==STREAMTYPE_DVD || mpctx->stream->type == STREAMTYPE_DVDNAV)){
   init_vo_spudec(mpctx);
-=======
-     (mpctx->stream->type==STREAMTYPE_DVD || mpctx->stream->type == STREAMTYPE_DVDNAV)){
-  init_vo_spudec();
->>>>>>> 97293969
 }
 
 if(mpctx->sh_video) {
